var path = require("path");
var fs = require("fs");
fs.existsSync = fs.existsSync || path.existsSync;
var resolve = require("enhanced-resolve");
var interpret = require('interpret');

module.exports = function(optimist, argv, convertOptions) {

	var options = {};

	// Help
	if(argv.help) {
		optimist.showHelp();
		process.exit(-1);
	}

	// Shortcuts
	if(argv.d) {
		argv.debug = true;
		argv["output-pathinfo"] = true;
		if(!argv.devtool) {
			argv.devtool = "eval-source-map";
		}
	}
	if(argv.p) {
		argv["optimize-minimize"] = true;
	}

<<<<<<< HEAD
	var configFileLoaded = false;
	if(argv.config) {
		options = require(path.resolve(argv.config));
		configFileLoaded = true;
	} else {
		var configPath = path.resolve("webpack.config.js");
		if(fs.existsSync(configPath)) {
			options = require(configPath);
			configFileLoaded = true;
=======
	var configPath, ext;
	if (argv.config) {
		configPath = path.resolve(argv.config);
		ext = path.extname(configPath);
	} else {
		var extensions = Object.keys(interpret.extensions);
		for(var i = 0; i < extensions.length; i++) {
			var webpackConfig = path.resolve('webpack.config' + extensions[i]);
			if(fs.existsSync(webpackConfig)) {
				ext = extensions[i];
				configPath = webpackConfig;
				break;
			}
		}
	}

	if(configPath) {
		var moduleName = interpret.extensions[ext];
		if (moduleName) {
			var compiler = require(moduleName);
			var register = interpret.register[moduleName];
			var config = interpret.configurations[moduleName];
			if (register) {
				register(compiler, config);
			}
>>>>>>> 58917157
		}
		options = require(configPath);
	}

<<<<<<< HEAD
	if(typeof options === "function") {
		options = options(argv.env, argv);
	}

=======
>>>>>>> 58917157
	if(typeof options !== "object" || options === null) {
		console.log("Config did not export a object.");
		process.exit(-1);
	}

	if(Array.isArray(options)) {
		options.forEach(processOptions);
	} else {
		processOptions(options);
	}

	if(argv.context) {
		options.context = path.resolve(argv.context)
	}
	if(!options.context) {
		options.context = process.cwd();
	}

	if(argv["watch"]) {
		options.watch = true;
	}

	if(argv["watch-delay"]) {
		options.watchDelay = +argv["watch-delay"];
	}

	function processOptions(options) {
		function ifArg(name, fn, init, finalize) {
			if(Array.isArray(argv[name])) {
				if(init) {
					init();
				}
				argv[name].forEach(fn);
				if(finalize) {
					finalize();
				}
			} else if(typeof argv[name] != "undefined") {
				if(init) {
					init();
				}
				fn(argv[name], -1);
				if(finalize) {
					finalize();
				}
			}
		}

		function ifArgPair(name, fn, init, finalize) {
			ifArg(name, function(content, idx) {
				var i = content.indexOf("=");
				if(i < 0) {
					return fn(null, content, idx);
				} else {
					return fn(content.substr(0, i), content.substr(i+1), idx);
				}
			}, init, finalize);
		}

		function ifBooleanArg(name, fn) {
			ifArg(name, function(bool) {
				if(bool) {
					fn();
				}
			});
		}

		function mapArgToBoolean(name, optionName) {
			ifBooleanArg(name, function() {
				options[optionName || name] = true;
			});
		}

		function mapArgToBooleanInverse(name, optionName) {
			ifArg(name, function(bool) {
				if(!bool) {
					options[optionName || name] = false;
				}
			});
		}

		function mapArgToPath(name, optionName) {
			ifArg(name, function(str) {
				options[optionName || name] = path.resolve(str);
			});
		}

		function loadPlugin(name) {
			var path;
			try {
				path = resolve.sync(process.cwd(), name);
			} catch(e) {
				console.log("Cannot resolve plugin " + name + ".");
				process.exit(-1);
			}
			var Plugin;
			try {
				Plugin = require(path);
			} catch(e) {
				console.log("Cannot load plugin " + name + ". (" + path + ")");
				throw e;
			}
			try {
				return new Plugin();
			} catch(e) {
				console.log("Cannot instantiate plugin " + name + ". (" + path + ")");
				throw e;
			}
		}

		function ensureObject(parent, name) {
			if(typeof parent[name] !== "object" || parent[name] === null) {
				parent[name] = {};
			}
		}

		function ensureArray(parent, name) {
			if(!Array.isArray(parent[name])) {
				parent[name] = [];
			}
		}

		ifArgPair("entry", function(name, entry) {
			options.entry[name] = entry;
		}, function() {
			ensureObject(options, "entry");
		});

		function bindLoaders(arg, collection) {
			ifArgPair(arg, function(name, binding) {
				if(name === null) {
					name = binding;
				}
				options.module[collection].push({
					test: new RegExp("\\." + name.replace(/[\-\[\]\/\{\}\(\)\*\+\?\.\\\^\$\|]/g, "\\$&") + "$"),
					loader: binding
				});
			}, function() {
				ensureObject(options, "module");
				ensureArray(options.module, collection);
			});
		}
		bindLoaders("module-bind", "loaders");
		bindLoaders("module-bind-pre", "preLoaders");
		bindLoaders("module-bind-post", "postLoaders");

		var defineObject;
		ifArgPair("define", function(name, value) {
			if(name === null) {
				name = value;
				value = true;
			}
			defineObject[name] = value;
		}, function() {
			defineObject = {};
		}, function() {
			ensureArray(options, "plugins");
			var DefinePlugin = require("../lib/DefinePlugin");
			options.plugins.push(new DefinePlugin(defineObject));
		});

		ifArg("output-path", function(value) {
			ensureObject(options, "output");
			options.output.path = value;
		});

		ifArg("output-file", function(value) {
			ensureObject(options, "output");
			options.output.filename = value;
		});

		ifArg("output-chunk-file", function(value) {
			ensureObject(options, "output");
			options.output.chunkFilename = value;
		});

		ifArg("output-source-map-file", function(value) {
			ensureObject(options, "output");
			options.output.sourceMapFilename = value;
		});

		ifArg("output-public-path", function(value) {
			ensureObject(options, "output");
			options.output.publicPath = value;
		});

		ifArg("output-jsonp-function", function(value) {
			ensureObject(options, "output");
			options.output.jsonpFunction = value;
		});

		ifBooleanArg("output-pathinfo", function() {
			ensureObject(options, "output");
			options.output.pathinfo = true;
		});

		ifArg("output-library", function(value) {
			ensureObject(options, "output");
			options.output.library = value;
		});

		ifArg("output-library-target", function(value) {
			ensureObject(options, "output");
			options.output.libraryTarget = value;
		});

		ifArg("records-input-path", function(value) {
			options.recordsInputPath = path.resolve(value);
		});

		ifArg("records-output-path", function(value) {
			options.recordsOutputPath = path.resolve(value);
		});

		ifArg("records-path", function(value) {
			options.recordsPath = path.resolve(value);
		});

		ifArg("target", function(value) {
			options.target = value;
		});

		mapArgToBooleanInverse("cache");
		mapArgToBoolean("watch");

		ifArg("watch-delay", function(value) {
			options.watchDelay = value;
		});

		ifBooleanArg("hot", function() {
			ensureArray(options, "plugins");
			var HotModuleReplacementPlugin = require("../lib/HotModuleReplacementPlugin");
			options.plugins.push(new HotModuleReplacementPlugin());
		});

		mapArgToBoolean("debug");

		ifBooleanArg("progress", function() {
			var ProgressPlugin = require("../lib/ProgressPlugin");
			ensureArray(options, "plugins");
			var chars = 0, lastState, lastStateTime;
			options.plugins.push(new ProgressPlugin(function(percentage, msg) {
				var state = msg;
				if(percentage < 1) {
					percentage = Math.floor(percentage * 100);
					msg = percentage + "% " + msg;
					if(percentage < 100) {
						msg = " " + msg;
					}
					if(percentage < 10) {
						msg = " " + msg;
					}
				}
				if(options.profile) {
					state = state.replace(/^\d+\/\d+\s+/, "");
					if(percentage === 0) {
						lastState = null;
						lastStateTime = +new Date();
					} else if(state !== lastState || percentage === 1) {
						var now = +new Date();
						if(lastState) {
							var stateMsg = (now - lastStateTime) + "ms " + lastState;
							goToLineStart(stateMsg);
							process.stderr.write(stateMsg + "\n");
							chars = 0;
						}
						lastState = state;
						lastStateTime = now;
					}
				}
				goToLineStart(msg);
				process.stderr.write(msg);
			}));
			function goToLineStart(nextMessage) {
				var str = "";
				for(; chars > nextMessage.length; chars--) {
					str += "\b \b";
				}
				chars = nextMessage.length;
				for(var i = 0; i < chars; i++) {
					str += "\b";
				}
				if(str) process.stderr.write(str);
			}
		});

		ifArg("devtool", function(value) {
			options.devtool = value;
		});

		function processResolveAlias(arg, key) {
			ifArgPair(arg, function(name, value) {
				if(!name) {
					throw new Error("--" + arg + " <string>=<string>");
				}
				ensureObject(options, key);
				ensureObject(options[key], "alias");
				options[key].alias[name] = value;
			});
		}
		processResolveAlias("resolve-alias", "resolve");
		processResolveAlias("resolve-loader-alias", "resolveLoader");

		ifArg("optimize-max-chunks", function(value) {
			ensureArray(options, "plugins");
			var LimitChunkCountPlugin = require("../lib/optimize/LimitChunkCountPlugin");
			options.plugins.push(new LimitChunkCountPlugin({
				maxChunks: parseInt(value, 10)
			}));
		});

		ifArg("optimize-min-chunk-size", function(value) {
			ensureArray(options, "plugins");
			var LimitChunkSizePlugin = require("../lib/optimize/LimitChunkSizePlugin");
			options.plugins.push(new LimitChunkSizePlugin(parseInt(value, 10)));
		});

		ifBooleanArg("optimize-minimize", function() {
			ensureArray(options, "plugins");
			var UglifyJsPlugin = require("../lib/optimize/UglifyJsPlugin");
			options.plugins.push(new UglifyJsPlugin());
		});

		ifBooleanArg("optimize-dedupe", function() {
			ensureArray(options, "plugins");
			var DedupePlugin = require("../lib/optimize/DedupePlugin");
			options.plugins.push(new DedupePlugin());
		});

		ifArg("prefetch", function(request) {
			ensureArray(options, "plugins");
			var PrefetchPlugin = require("../lib/PrefetchPlugin");
			options.plugins.push(new PrefetchPlugin(request));
		});

		ifArg("provide", function(value) {
			ensureArray(options, "plugins");
			var idx = value.indexOf("=");
			var name;
			if(idx >= 0) {
				name = value.substr(0, idx);
				value = value.substr(idx + 1);
			} else {
				name = value;
			}
			var ProvidePlugin = require("../lib/ProvidePlugin");
			options.plugins.push(new ProvidePlugin(name, value));
		});

		ifBooleanArg("labeled-modules", function() {
			ensureArray(options, "plugins");
			var LabeledModulesPlugin = require("../lib/dependencies/LabeledModulesPlugin");
			options.plugins.push(new LabeledModulesPlugin());
		});

		ifArg("plugin", function(value) {
			ensureArray(options, "plugins");
			options.plugins.push(loadPlugin(value));
		});

		mapArgToBoolean("bail");

		mapArgToBoolean("profile");

		if(!options.output || !options.output.filename) {
			ensureObject(options, "output");
			if(convertOptions && convertOptions.outputFilename) {
				options.output.path = path.dirname(convertOptions.outputFilename);
				options.output.filename = path.basename(convertOptions.outputFilename);
			} else if(argv._.length > 0) {
				options.output.filename = argv._.pop();
				options.output.path = path.dirname(options.output.filename);
				options.output.filename = path.basename(options.output.filename);
			} else if(configFileLoaded) {
				throw new Error("'output.filename' is required, either in config file or as --output-file");
			} else {
				optimist.showHelp();
				process.exit(-1);
			}
		}

		if(argv._.length > 0) {
			ensureObject(options, "entry");
			function addTo(name, entry) {
				if(options.entry[name]) {
					if(!Array.isArray(options.entry[name])) {
						options.entry[name] = [options.entry[name]];
					}
					options.entry[name].push(entry);
				} else {
					options.entry[name] = entry;
				}
			}
			argv._.forEach(function(content) {
				var i = content.indexOf("=");
				var j = content.indexOf("?");
				if(i < 0 || (j >= 0 && j < i)) {
					var resolved = path.resolve(content);
					if(fs.existsSync(resolved)) {
						addTo("main", resolved);
					} else {
						addTo("main", content);
					}
				} else {
					addTo(content.substr(0, i), content.substr(i+1));
				}
			});
		}

	}

	return options;
};<|MERGE_RESOLUTION|>--- conflicted
+++ resolved
@@ -26,17 +26,7 @@
 		argv["optimize-minimize"] = true;
 	}
 
-<<<<<<< HEAD
 	var configFileLoaded = false;
-	if(argv.config) {
-		options = require(path.resolve(argv.config));
-		configFileLoaded = true;
-	} else {
-		var configPath = path.resolve("webpack.config.js");
-		if(fs.existsSync(configPath)) {
-			options = require(configPath);
-			configFileLoaded = true;
-=======
 	var configPath, ext;
 	if (argv.config) {
 		configPath = path.resolve(argv.config);
@@ -62,20 +52,17 @@
 			if (register) {
 				register(compiler, config);
 			}
->>>>>>> 58917157
 		}
 		options = require(configPath);
-	}
-
-<<<<<<< HEAD
+		configFileLoaded = true;
+	}
+
 	if(typeof options === "function") {
 		options = options(argv.env, argv);
 	}
 
-=======
->>>>>>> 58917157
 	if(typeof options !== "object" || options === null) {
-		console.log("Config did not export a object.");
+		console.log("Config did not export an object or a function returning an object.");
 		process.exit(-1);
 	}
 
