--- conflicted
+++ resolved
@@ -45,7 +45,7 @@
 
 <!-- inlined minimized file "runtime~main.[chunkhash].js" -->
 <script>
-!function(e,t){"use strict";var r={};function n(t){if(r[t])return r[t].exports;var o=r[t]={i:t,l:!1,exports:{}};return e[t].call(o.exports,o,o.exports,n),o.l=!0,o.exports}n.m=e,function(e){e.f={},e.e=function(t){return Promise.all(Object.keys(e.f).reduce(function(r,n){return e.f[n](t,r),r},[]))},e.t=function(t,r){if(1&r&&(t=this(t)),8&r)return t;if(4&r&&"object"==typeof t&&t&&t.__esModule)return t;var n=Object.create(null);if(e.r(n),Object.defineProperty(n,"default",{enumerable:!0,value:t}),2&r&&"string"!=typeof t)for(var o in t)e.d(n,o,function(e){return t[e]}.bind(null,o));return n},t=Object.prototype.hasOwnProperty,e.d=function(e,r,n){t.call(e,r)||Object.defineProperty(e,r,{enumerable:!0,get:n})},e.r=function(e){"undefined"!=typeof Symbol&&Symbol.toStringTag&&Object.defineProperty(e,Symbol.toStringTag,{value:"Module"}),Object.defineProperty(e,"__esModule",{value:!0})},e.p="dist/",e.u=function(e){return e+".[chunkhash].js"},function(){var t={127:0},r=[];e.f.j=function(r,n){var o=t[r];if(0!==o)if(o)n.push(o[2]);else{var u=new Promise(function(e,n){o=t[r]=[e,n]});n.push(o[2]=u);var i,a=e.p+e.u(r),c=document.createElement("script");c.charset="utf-8",c.timeout=120,e.nc&&c.setAttribute("nonce",e.nc),c.src=a,i=function(e){c.onerror=c.onload=null,clearTimeout(f);var n=function(){if(t[r])return t[r][1];0!==t[r]&&(t[r]=void 0)}();if(n){var o=e&&("load"===e.type?"missing":e.type),u=e&&e.target&&e.target.src,i=new Error("Loading chunk "+r+" failed.\n("+o+": "+u+")");i.type=o,i.request=u,n(i)}};var f=setTimeout(function(){i({type:"timeout",target:c})},12e4);c.onerror=c.onload=i,document.head.appendChild(c)}};var n=function(){};function o(){for(var n,o=0;o<r.length;o++){for(var u=r[o],i=!0,a=1;a<u.length;a++){var c=u[a];0!==t[c]&&(i=!1)}i&&(r.splice(o--,1),n=e(e.s=u[0]))}return n}function u(o){for(var u,i,a=o[0],c=o[1],l=o[2],s=o[3],p=0,d=[];p<a.length;p++)i=a[p],t[i]&&d.push(t[i][0]),t[i]=0;for(u in c)Object.prototype.hasOwnProperty.call(c,u)&&(e.m[u]=c[u]);for(s&&s(e),f&&f(o);d.length;)d.shift()();return l&&r.push.apply(r,l),n()}e.x=function(){return(n=o)()};var i=window.webpackJsonp=window.webpackJsonp||[],a=i.push.bind(i);i.push=u,i=i.slice();for(var c=0;c<i.length;c++)u(i[c]);var f=a}();var t}(n),n.x()}([]);
+!function(e,t){"use strict";var r={};function n(t){if(r[t])return r[t].exports;var o=r[t]={i:t,l:!1,exports:{}};return e[t].call(o.exports,o,o.exports,n),o.l=!0,o.exports}n.m=e,function(e){e.f={},e.e=function(t){return Promise.all(Object.keys(e.f).reduce(function(r,n){return e.f[n](t,r),r},[]))},e.t=function(t,r){if(1&r&&(t=this(t)),8&r)return t;if(4&r&&"object"==typeof t&&t&&t.__esModule)return t;var n=Object.create(null);if(e.r(n),Object.defineProperty(n,"default",{enumerable:!0,value:t}),2&r&&"string"!=typeof t)for(var o in t)e.d(n,o,function(e){return t[e]}.bind(null,o));return n},t=Object.prototype.hasOwnProperty,e.d=function(e,r,n){t.call(e,r)||Object.defineProperty(e,r,{enumerable:!0,get:n})},e.r=function(e){"undefined"!=typeof Symbol&&Symbol.toStringTag&&Object.defineProperty(e,Symbol.toStringTag,{value:"Module"}),Object.defineProperty(e,"__esModule",{value:!0})},e.p="dist/",e.u=function(e){return e+".[chunkhash].js"},function(){var t={127:0},r=[];e.f.j=function(r,n){var o=t[r];if(0!==o)if(o)n.push(o[2]);else{var u=new Promise(function(e,n){o=t[r]=[e,n]});n.push(o[2]=u);var i,c=e.p+e.u(r),f=document.createElement("script");f.charset="utf-8",f.timeout=120,e.nc&&f.setAttribute("nonce",e.nc),f.src=c,i=function(e){f.onerror=f.onload=null,clearTimeout(a);var n=function(){if(t[r])return t[r][1];0!==t[r]&&(t[r]=void 0)}();if(n){var o=e&&("load"===e.type?"missing":e.type),u=e&&e.target&&e.target.src,i=new Error("Loading chunk "+r+" failed.\n("+o+": "+u+")");i.type=o,i.request=u,n(i)}};var a=setTimeout(function(){i({type:"timeout",target:f})},12e4);f.onerror=f.onload=i,document.head.appendChild(f)}};var n=function(){};function o(){for(var n,o=0;o<r.length;o++){for(var u=r[o],i=!0,c=1;c<u.length;c++){var f=u[c];0!==t[f]&&(i=!1)}i&&(r.splice(o--,1),n=e(e.s=u[0]))}return n}function u(o){for(var u,i,c=o[0],f=o[1],l=o[2],p=o[3],s=0,d=[];s<c.length;s++)i=c[s],t[i]&&d.push(t[i][0]),t[i]=0;for(u in f)Object.prototype.hasOwnProperty.call(f,u)&&(e.m[u]=f[u]);for(p&&p(e),a&&a(o);d.length;)d.shift()();return l&&r.push.apply(r,l),n()}e.x=function(){return(n=o)()};var i=window.webpackJsonp=window.webpackJsonp||[],c=i.push.bind(i);i.push=u,i=i.slice();for(var f=0;f<i.length;f++)u(i[f]);var a=c}();var t}(n),n.x()}([]);
 </script>
 
 <script src="dist/main.[chunkhash].js"></script>
@@ -92,10 +92,11 @@
 /******/ 	// expose the modules object (__webpack_modules__)
 /******/ 	__webpack_require__.m = modules;
 /******/
+/******/
 /******/ 	// initialize runtime
 /******/ 	runtime(__webpack_require__);
 /******/
-/******/ 	// run modules when ready
+/******/ 	// run startup
 /******/ 	return __webpack_require__.x();
 /******/ })
 /************************************************************************/
@@ -171,7 +172,10 @@
 /******/ 	
 /******/ 	/* webpack/runtime/get javascript chunk filename */
 /******/ 	!function() {
+/******/ 		
+/******/ 		// This function only allows to reference on-demand chunks
 /******/ 		__webpack_require__.u = function(chunkId) {
+/******/ 			// return url for filenames based on template
 /******/ 			return "" + chunkId + ".[chunkhash].js";
 /******/ 		};
 /******/ 	}();
@@ -332,8 +336,8 @@
 /*!********************!*\
   !*** ./example.js ***!
   \********************/
-/*! no static exports found */
-/*! runtime requirements: __webpack_require__.e, __webpack_require__.t, __webpack_require__, __webpack_require__.d, __webpack_require__.r */
+/*! other exports [maybe provided (runtime-defined)] [no usage info] */
+/*! runtime requirements: __webpack_require__.e__webpack_require__.t, __webpack_require__, __webpack_require__.d, __webpack_require__.r,  */
 /***/ (function(__unusedmodule, __unusedexports, __webpack_require__) {
 
 // some module
@@ -351,31 +355,27 @@
 
 ```
 Hash: 0a1b2c3d4e5f6a7b8c9d
-<<<<<<< HEAD
-Version: webpack 5.0.0-next
-=======
-Version: webpack 4.29.0
->>>>>>> 6934b981
+Version: webpack 5.0.0-alpha.9
                     Asset       Size  Chunks             Chunk Names
-           2.[chunkhash].js  284 bytes     {2}  [emitted]
-           3.[chunkhash].js  278 bytes     {3}  [emitted]
-        main.[chunkhash].js  672 bytes     {1}  [emitted]  main
-runtime~main.[chunkhash].js   9.76 KiB     {0}  [emitted]  runtime~main
+           2.[chunkhash].js  325 bytes     {2}  [emitted]
+           3.[chunkhash].js  319 bytes     {3}  [emitted]
+        main.[chunkhash].js  713 bytes     {1}  [emitted]  main
+runtime~main.[chunkhash].js   9.89 KiB     {0}  [emitted]  runtime~main
 Entrypoint main = runtime~main.[chunkhash].js main.[chunkhash].js
-chunk {0} runtime~main.[chunkhash].js (runtime~main) 5.75 KiB ={1}= >{2}< >{3}< [entry] [rendered]
+chunk {0} runtime~main.[chunkhash].js (runtime~main) 5.85 KiB [entry] [rendered]
     > ./example main
     7 chunk modules
-chunk {1} main.[chunkhash].js (main) 55 bytes ={0}= >{2}< >{3}< [initial] [rendered]
+chunk {1} main.[chunkhash].js (main) 55 bytes [initial] [rendered]
     > ./example main
  [0] ./example.js 55 bytes {1} [built]
      [used exports unknown]
      entry ./example main
-chunk {2} 2.[chunkhash].js 28 bytes <{0}> <{1}> [rendered]
+chunk {2} 2.[chunkhash].js 28 bytes [rendered]
     > ./async1 [0] ./example.js 2:0-18
  [1] ./async1.js 28 bytes {2} [built]
      [used exports unknown]
      import() ./async1 [0] ./example.js 2:0-18
-chunk {3} 3.[chunkhash].js 28 bytes <{0}> <{1}> [rendered]
+chunk {3} 3.[chunkhash].js 28 bytes [rendered]
     > ./async2 [0] ./example.js 3:0-18
  [2] ./async2.js 28 bytes {3} [built]
      [used exports unknown]
@@ -386,29 +386,25 @@
 
 ```
 Hash: 0a1b2c3d4e5f6a7b8c9d
-<<<<<<< HEAD
-Version: webpack 5.0.0-next
-=======
-Version: webpack 4.29.0
->>>>>>> 6934b981
+Version: webpack 5.0.0-alpha.9
                     Asset       Size  Chunks             Chunk Names
          919.[chunkhash].js   79 bytes   {919}  [emitted]
          991.[chunkhash].js   79 bytes   {991}  [emitted]
         main.[chunkhash].js  161 bytes   {404}  [emitted]  main
 runtime~main.[chunkhash].js   2.19 KiB   {127}  [emitted]  runtime~main
 Entrypoint main = runtime~main.[chunkhash].js main.[chunkhash].js
-chunk {127} runtime~main.[chunkhash].js (runtime~main) 5.75 KiB ={404}= >{919}< >{991}< [entry] [rendered]
+chunk {127} runtime~main.[chunkhash].js (runtime~main) 5.85 KiB [entry] [rendered]
     > ./example main
     7 chunk modules
-chunk {404} main.[chunkhash].js (main) 55 bytes ={127}= >{919}< >{991}< [initial] [rendered]
+chunk {404} main.[chunkhash].js (main) 55 bytes [initial] [rendered]
     > ./example main
  [275] ./example.js 55 bytes {404} [built]
        entry ./example main
-chunk {919} 919.[chunkhash].js 28 bytes <{127}> <{404}> [rendered]
+chunk {919} 919.[chunkhash].js 28 bytes [rendered]
     > ./async2 [275] ./example.js 3:0-18
  [919] ./async2.js 28 bytes {919} [built]
        import() ./async2 [275] ./example.js 3:0-18
-chunk {991} 991.[chunkhash].js 28 bytes <{127}> <{404}> [rendered]
+chunk {991} 991.[chunkhash].js 28 bytes [rendered]
     > ./async1 [275] ./example.js 2:0-18
  [991] ./async1.js 28 bytes {991} [built]
        import() ./async1 [275] ./example.js 2:0-18
