{
  "definitions": {
    "ArrayOfStringOrStringArrayValues": {
      "type": "array",
      "items": {
        "description": "string or array of strings",
        "anyOf": [
          {
            "type": "string",
            "minLength": 1
          },
          {
            "type": "array",
            "items": {
              "description": "A non-empty string",
              "type": "string",
              "minLength": 1
            }
          }
        ]
      }
    },
    "ArrayOfStringValues": {
      "type": "array",
      "items": {
        "description": "A non-empty string",
        "type": "string",
        "minLength": 1
      }
    },
    "Entry": {
      "anyOf": [
        {
          "$ref": "#/definitions/EntryDynamic"
        },
        {
          "$ref": "#/definitions/EntryStatic"
        }
      ]
    },
    "EntryDynamic": {
      "description": "A Function returning an entry object, an entry string, an entry array or a promise to these things.",
      "instanceof": "Function",
      "tsType": "(() => EntryStatic | Promise<EntryStatic>)"
    },
    "EntryItem": {
      "oneOf": [
        {
          "description": "An entry point without name. The string is resolved to a module which is loaded upon startup.",
          "type": "string",
          "minLength": 1
        },
        {
          "description": "An entry point without name. All modules are loaded upon startup. The last one is exported.",
          "anyOf": [
            {
              "$ref": "#/definitions/NonEmptyArrayOfUniqueStringValues"
            }
          ]
        }
      ]
    },
    "EntryObject": {
      "description": "Multiple entry bundles are created. The key is the chunk name. The value can be a string or an array.",
      "type": "object",
      "additionalProperties": {
        "description": "An entry point with name",
        "oneOf": [
          {
            "description": "The string is resolved to a module which is loaded upon startup.",
            "type": "string",
            "minLength": 1
          },
          {
            "description": "All modules are loaded upon startup. The last one is exported.",
            "anyOf": [
              {
                "$ref": "#/definitions/NonEmptyArrayOfUniqueStringValues"
              }
            ]
          }
        ]
      },
      "minProperties": 1
    },
    "EntryStatic": {
      "oneOf": [
        {
          "$ref": "#/definitions/EntryObject"
        },
        {
          "$ref": "#/definitions/EntryItem"
        }
      ]
    },
    "ExternalItem": {
      "anyOf": [
        {
          "description": "An exact matched dependency becomes external. The same string is used as external dependency.",
          "type": "string"
        },
        {
          "description": "If an dependency matches exactly a property of the object, the property value is used as dependency.",
          "type": "object",
          "additionalProperties": {
            "description": "The dependency used for the external",
            "anyOf": [
              {
                "type": "string"
              },
              {
                "type": "object"
              },
              {
                "$ref": "#/definitions/ArrayOfStringValues"
              },
              {
                "type": "boolean"
              }
            ]
          }
        },
        {
          "description": "Every matched dependency becomes external.",
          "instanceof": "RegExp",
          "tsType": "RegExp"
        }
      ]
    },
    "Externals": {
      "anyOf": [
        {
          "description": "`function(context, request, callback(err, result))` The function is called on each dependency.",
          "instanceof": "Function",
          "tsType": "((context: string, request: string, callback: (err?: Error, result?: string) => void) => void)"
        },
        {
          "$ref": "#/definitions/ExternalItem"
        },
        {
          "type": "array",
          "items": {
            "description": "External configuration",
            "anyOf": [
              {
                "description": "`function(context, request, callback(err, result))` The function is called on each dependency.",
                "instanceof": "Function",
                "tsType": "((context: string, request: string, callback: (err?: Error, result?: string) => void) => void)"
              },
              {
                "$ref": "#/definitions/ExternalItem"
              }
            ]
          }
        }
      ]
    },
    "FilterItemTypes": {
      "anyOf": [
        {
          "instanceof": "RegExp",
          "tsType": "RegExp"
        },
        {
          "type": "string"
        },
        {
          "instanceof": "Function",
          "tsType": "Function"
        }
      ]
    },
    "FilterTypes": {
      "anyOf": [
        {
          "$ref": "#/definitions/FilterItemTypes"
        },
        {
          "type": "array",
          "items": {
            "description": "Rule to filter",
            "anyOf": [
              {
                "$ref": "#/definitions/FilterItemTypes"
              }
            ]
          }
        }
      ]
    },
    "LibraryCustomUmdObject": {
      "type": "object",
      "additionalProperties": false,
      "properties": {
        "amd": {
          "description": "Name of the exposed AMD library in the UMD",
          "type": "string"
        },
        "commonjs": {
          "description": "Name of the exposed commonjs export in the UMD",
          "type": "string"
        },
        "root": {
          "description": "Name of the property exposed globally by a UMD library",
          "anyOf": [
            {
              "type": "string"
            },
            {
              "$ref": "#/definitions/ArrayOfStringValues"
            }
          ]
        }
      }
    },
    "ModuleOptions": {
      "type": "object",
      "additionalProperties": false,
      "properties": {
        "defaultRules": {
          "description": "An array of rules applied by default for modules.",
          "anyOf": [
            {
              "$ref": "#/definitions/RuleSetRules"
            }
          ]
        },
        "exprContextCritical": {
          "description": "Enable warnings for full dynamic dependencies",
          "type": "boolean"
        },
        "exprContextRecursive": {
          "description": "Enable recursive directory lookup for full dynamic dependencies",
          "type": "boolean"
        },
        "exprContextRegExp": {
          "description": "Sets the default regular expression for full dynamic dependencies",
          "anyOf": [
            {
              "type": "boolean"
            },
            {
              "instanceof": "RegExp",
              "tsType": "RegExp"
            }
          ]
        },
        "exprContextRequest": {
          "description": "Set the default request for full dynamic dependencies",
          "type": "string"
        },
        "noParse": {
          "description": "Don't parse files matching. It's matched against the full resolved request.",
          "anyOf": [
            {
              "type": "array",
              "items": {
                "description": "A regular expression, when matched the module is not parsed",
                "instanceof": "RegExp",
                "tsType": "RegExp"
              },
              "minItems": 1
            },
            {
              "instanceof": "RegExp",
              "tsType": "RegExp"
            },
            {
              "instanceof": "Function",
              "tsType": "Function"
            },
            {
              "type": "array",
              "items": {
                "description": "An absolute path, when the module starts with this path it is not parsed",
                "type": "string",
                "absolutePath": true
              },
              "minItems": 1
            },
            {
              "type": "string",
              "absolutePath": true
            }
          ]
        },
        "rules": {
          "description": "An array of rules applied for modules.",
          "anyOf": [
            {
              "$ref": "#/definitions/RuleSetRules"
            }
          ]
        },
        "strictExportPresence": {
          "description": "Emit errors instead of warnings when imported names don't exist in imported module",
          "type": "boolean"
        },
        "strictThisContextOnImports": {
          "description": "Handle the this context correctly according to the spec for namespace objects",
          "type": "boolean"
        },
        "unknownContextCritical": {
          "description": "Enable warnings when using the require function in a not statically analyse-able way",
          "type": "boolean"
        },
        "unknownContextRecursive": {
          "description": "Enable recursive directory lookup when using the require function in a not statically analyse-able way",
          "type": "boolean"
        },
        "unknownContextRegExp": {
          "description": "Sets the regular expression when using the require function in a not statically analyse-able way",
          "anyOf": [
            {
              "type": "boolean"
            },
            {
              "instanceof": "RegExp",
              "tsType": "RegExp"
            }
          ]
        },
        "unknownContextRequest": {
          "description": "Sets the request when using the require function in a not statically analyse-able way",
          "type": "string"
        },
        "unsafeCache": {
          "description": "Cache the resolving of module requests",
          "anyOf": [
            {
              "type": "boolean"
            },
            {
              "instanceof": "Function",
              "tsType": "Function"
            }
          ]
        },
        "wrappedContextCritical": {
          "description": "Enable warnings for partial dynamic dependencies",
          "type": "boolean"
        },
        "wrappedContextRecursive": {
          "description": "Enable recursive directory lookup for partial dynamic dependencies",
          "type": "boolean"
        },
        "wrappedContextRegExp": {
          "description": "Set the inner regular expression for partial dynamic dependencies",
          "instanceof": "RegExp",
          "tsType": "RegExp"
        }
      }
    },
    "NodeOptions": {
      "type": "object",
      "additionalProperties": {
        "description": "Include a polyfill for the node.js module",
        "enum": [false, true, "mock", "empty"]
      },
      "properties": {
        "Buffer": {
          "description": "Include a polyfill for the 'Buffer' variable",
          "enum": [false, true, "mock"]
        },
        "__dirname": {
          "description": "Include a polyfill for the '__dirname' variable",
          "enum": [false, true, "mock"]
        },
        "__filename": {
          "description": "Include a polyfill for the '__filename' variable",
          "enum": [false, true, "mock"]
        },
        "console": {
          "description": "Include a polyfill for the 'console' variable",
          "enum": [false, true, "mock"]
        },
        "global": {
          "description": "Include a polyfill for the 'global' variable",
          "type": "boolean"
        },
        "process": {
          "description": "Include a polyfill for the 'process' variable",
          "enum": [false, true, "mock"]
        }
      }
    },
    "NonEmptyArrayOfUniqueStringValues": {
      "type": "array",
      "items": {
        "description": "A non-empty string",
        "type": "string",
        "minLength": 1
      },
      "minItems": 1,
      "uniqueItems": true
    },
    "OptimizationOptions": {
      "description": "Enables/Disables integrated optimizations",
      "type": "object",
      "additionalProperties": false,
      "properties": {
        "checkWasmTypes": {
          "description": "Check for incompatible wasm types when importing/exporting from/to ESM",
          "type": "boolean"
        },
        "chunkIds": {
          "description": "Define the algorithm to choose chunk ids (named: readable ids for better debugging, size: numeric ids focused on minimal initial download size, total-size: numeric ids focused on minimal total download size, false: no algorithm used, as custom one can be provided via plugin)",
          "enum": ["natural", "named", "size", "total-size", false]
        },
        "concatenateModules": {
          "description": "Concatenate modules when possible to generate less modules, more efficient code and enable more optimizations by the minimizer",
          "type": "boolean"
        },
        "flagIncludedChunks": {
          "description": "Also flag chunks as loaded which contain a subset of the modules",
          "type": "boolean"
        },
<<<<<<< HEAD
        "mangleWasmImports": {
          "description": "Reduce size of WASM by changing imports to shorter strings.",
          "type": "boolean"
        },
=======
        "hashedModuleIds": {
          "description": "Use hashed module id instead module identifiers for better long term caching (deprecated, used moduleIds: hashed instead)",
          "type": "boolean"
        },
        "mangleWasmImports": {
          "description": "Reduce size of WASM by changing imports to shorter strings.",
          "type": "boolean"
        },
>>>>>>> c4d8a3c8
        "mergeDuplicateChunks": {
          "description": "Merge chunks which contain the same modules",
          "type": "boolean"
        },
        "minimize": {
          "description": "Enable minimizing the output. Uses optimization.minimizer.",
          "type": "boolean"
        },
        "minimizer": {
          "description": "Minimizer(s) to use for minimizing the output",
          "type": "array",
          "items": {
            "description": "Plugin of type object or instanceof Function",
            "anyOf": [
              {
                "$ref": "#/definitions/WebpackPluginInstance"
              },
              {
                "$ref": "#/definitions/WebpackPluginFunction"
              }
            ]
          }
        },
        "moduleIds": {
<<<<<<< HEAD
          "description": "Define the algorithm to choose module ids (natural: numeric ids in order of usage, named: readable ids for better debugging, hashed: short hashes as ids for better long term caching, deterministic: numeric hash ids for better long term caching, size: numeric ids focused on minimal initial download size, total-size: numeric ids focused on minimal total download size, false: no algorithm used, as custom one can be provided via plugin)",
          "enum": [
            "natural",
            "named",
            "hashed",
            "deterministic",
            "size",
            "total-size",
            false
          ]
=======
          "description": "Define the algorithm to choose module ids (natural: numeric ids in order of usage, named: readable ids for better debugging, hashed: short hashes as ids for better long term caching, size: numeric ids focused on minimal initial download size, total-size: numeric ids focused on minimal total download size, false: no algorithm used, as custom one can be provided via plugin)",
          "enum": ["natural", "named", "hashed", "size", "total-size", false]
        },
        "namedChunks": {
          "description": "Use readable chunk identifiers for better debugging (deprecated, used chunkIds: named instead)",
          "type": "boolean"
        },
        "namedModules": {
          "description": "Use readable module identifiers for better debugging (deprecated, used moduleIds: named instead)",
          "type": "boolean"
>>>>>>> c4d8a3c8
        },
        "noEmitOnErrors": {
          "description": "Avoid emitting assets when errors occur",
          "type": "boolean"
        },
        "nodeEnv": {
          "description": "Set process.env.NODE_ENV to a specific value",
          "anyOf": [
            {
              "enum": [false]
            },
            {
              "type": "string"
            }
          ]
        },
<<<<<<< HEAD
=======
        "occurrenceOrder": {
          "description": "Figure out a order of modules which results in the smallest initial bundle",
          "type": "boolean"
        },
>>>>>>> c4d8a3c8
        "portableRecords": {
          "description": "Generate records with relative paths to be able to move the context folder",
          "type": "boolean"
        },
        "providedExports": {
          "description": "Figure out which exports are provided by modules to generate more efficient code",
          "type": "boolean"
        },
        "removeAvailableModules": {
          "description": "Removes modules from chunks when these modules are already included in all parents",
          "type": "boolean"
        },
        "removeEmptyChunks": {
          "description": "Remove chunks which are empty",
          "type": "boolean"
        },
        "runtimeChunk": {
          "description": "Create an additional chunk which contains only the webpack runtime and chunk hash maps",
          "oneOf": [
            {
              "type": "boolean"
            },
            {
              "enum": ["single", "multiple"]
            },
            {
              "type": "object",
              "additionalProperties": false,
              "properties": {
                "name": {
                  "description": "The name or name factory for the runtime chunks",
                  "oneOf": [
                    {
                      "type": "string"
                    },
                    {
                      "instanceof": "Function",
                      "tsType": "Function"
                    }
                  ]
                }
              }
            }
          ]
        },
        "sideEffects": {
          "description": "Skip over modules which are flagged to contain no side effects when exports are not used",
          "type": "boolean"
        },
        "splitChunks": {
          "description": "Optimize duplication and caching by splitting chunks by shared modules and cache group",
          "oneOf": [
            {
              "enum": [false]
            },
            {
              "$ref": "#/definitions/OptimizationSplitChunksOptions"
            }
          ]
        },
        "usedExports": {
          "description": "Figure out which exports are used by modules to mangle export names, omit unused exports and generate more efficient code",
          "type": "boolean"
        }
      }
    },
    "OptimizationSplitChunksOptions": {
      "type": "object",
      "additionalProperties": false,
      "properties": {
        "automaticNameDelimiter": {
          "description": "Sets the name delimiter for created chunks",
          "type": "string",
          "minLength": 1
        },
        "cacheGroups": {
          "description": "Assign modules to a cache group (modules from different cache groups are tried to keep in separate chunks)",
          "type": "object",
          "additionalProperties": {
            "description": "Configuration for a cache group",
            "anyOf": [
              {
                "enum": [false]
              },
              {
                "instanceof": "Function",
                "tsType": "Function"
              },
              {
                "type": "string"
              },
              {
                "instanceof": "RegExp",
                "tsType": "RegExp"
              },
              {
                "type": "object",
                "additionalProperties": false,
                "properties": {
                  "automaticNameDelimiter": {
                    "description": "Sets the name delimiter for created chunks",
                    "type": "string",
                    "minLength": 1
                  },
                  "automaticNamePrefix": {
                    "description": "Sets the name prefix for created chunks",
                    "type": "string"
                  },
                  "chunks": {
                    "description": "Select chunks for determining cache group content (defaults to \"initial\", \"initial\" and \"all\" requires adding these chunks to the HTML)",
                    "oneOf": [
                      {
                        "enum": ["initial", "async", "all"]
                      },
                      {
                        "instanceof": "Function",
                        "tsType": "Function"
                      }
                    ]
                  },
                  "enforce": {
                    "description": "Ignore minimum size, minimum chunks and maximum requests and always create chunks for this cache group",
                    "type": "boolean"
                  },
                  "filename": {
                    "description": "Sets the template for the filename for created chunks (Only works for initial chunks)",
                    "type": "string",
                    "minLength": 1
                  },
                  "maxAsyncRequests": {
                    "description": "Maximum number of requests which are accepted for on-demand loading",
                    "type": "number",
                    "minimum": 1
                  },
                  "maxInitialRequests": {
                    "description": "Maximum number of initial chunks which are accepted for an entry point",
                    "type": "number",
                    "minimum": 1
                  },
                  "maxSize": {
                    "description": "Maximal size hint for the created chunks",
                    "type": "number",
                    "minimum": 0
                  },
                  "minChunks": {
                    "description": "Minimum number of times a module has to be duplicated until it's considered for splitting",
                    "type": "number",
                    "minimum": 1
                  },
                  "minSize": {
                    "description": "Minimal size for the created chunk",
                    "type": "number",
                    "minimum": 0
                  },
                  "name": {
                    "description": "Give chunks for this cache group a name (chunks with equal name are merged)",
                    "oneOf": [
                      {
                        "type": "boolean"
                      },
                      {
                        "instanceof": "Function",
                        "tsType": "Function"
                      },
                      {
                        "type": "string"
                      }
                    ]
                  },
                  "priority": {
                    "description": "Priority of this cache group",
                    "type": "number"
                  },
                  "reuseExistingChunk": {
                    "description": "Try to reuse existing chunk (with name) when it has matching modules",
                    "type": "boolean"
                  },
                  "test": {
<<<<<<< HEAD
                    "description": "Assign modules to a cache group by module name",
                    "oneOf": [
                      {
                        "instanceof": "Function",
                        "tsType": "Function"
                      },
                      {
                        "type": "string"
                      },
                      {
                        "instanceof": "RegExp",
                        "tsType": "RegExp"
                      }
                    ]
                  },
                  "type": {
                    "description": "Assign modules to a cache group by module type",
=======
                    "description": "Assign modules to a cache group",
>>>>>>> c4d8a3c8
                    "oneOf": [
                      {
                        "instanceof": "Function",
                        "tsType": "Function"
                      },
                      {
                        "type": "string"
                      },
                      {
                        "instanceof": "RegExp",
                        "tsType": "RegExp"
                      }
                    ]
                  }
                }
              }
            ]
          }
        },
        "chunks": {
          "description": "Select chunks for determining shared modules (defaults to \"async\", \"initial\" and \"all\" requires adding these chunks to the HTML)",
          "oneOf": [
            {
              "enum": ["initial", "async", "all"]
            },
            {
              "instanceof": "Function",
              "tsType": "Function"
            }
          ]
        },
        "fallbackCacheGroup": {
          "description": "Options for modules not selected by any other cache group",
          "type": "object",
          "additionalProperties": false,
          "properties": {
            "automaticNameDelimiter": {
              "description": "Sets the name delimiter for created chunks",
              "type": "string",
              "minLength": 1
            },
            "maxSize": {
              "description": "Maximal size hint for the created chunks",
              "type": "number",
              "minimum": 0
            },
            "minSize": {
              "description": "Minimal size for the created chunk",
              "type": "number",
              "minimum": 0
            }
          }
        },
        "filename": {
          "description": "Sets the template for the filename for created chunks (Only works for initial chunks)",
          "type": "string",
          "minLength": 1
        },
        "hidePathInfo": {
          "description": "Prevents exposing path info when creating names for parts splitted by maxSize",
          "type": "boolean"
        },
        "maxAsyncRequests": {
          "description": "Maximum number of requests which are accepted for on-demand loading",
          "type": "number",
          "minimum": 1
        },
        "maxInitialRequests": {
          "description": "Maximum number of initial chunks which are accepted for an entry point",
          "type": "number",
          "minimum": 1
        },
        "maxSize": {
          "description": "Maximal size hint for the created chunks",
          "type": "number",
          "minimum": 0
        },
        "minChunks": {
          "description": "Minimum number of times a module has to be duplicated until it's considered for splitting",
          "type": "number",
          "minimum": 1
        },
        "minSize": {
          "description": "Minimal size for the created chunks",
          "type": "number",
          "minimum": 0
        },
        "name": {
          "description": "Give chunks created a name (chunks with equal name are merged)",
          "oneOf": [
            {
              "type": "boolean"
            },
            {
              "instanceof": "Function",
              "tsType": "Function"
            },
            {
              "type": "string"
            }
          ]
        }
      }
    },
    "OutputOptions": {
      "type": "object",
      "additionalProperties": false,
      "properties": {
        "auxiliaryComment": {
          "description": "Add a comment in the UMD wrapper.",
          "anyOf": [
            {
              "description": "Append the same comment above each import style.",
              "type": "string"
            },
            {
              "description": "Set explicit comments for `commonjs`, `commonjs2`, `amd`, and `root`.",
              "type": "object",
              "additionalProperties": false,
              "properties": {
                "amd": {
                  "description": "Set comment for `amd` section in UMD",
                  "type": "string"
                },
                "commonjs": {
                  "description": "Set comment for `commonjs` (exports) section in UMD",
                  "type": "string"
                },
                "commonjs2": {
                  "description": "Set comment for `commonjs2` (module.exports) section in UMD",
                  "type": "string"
                },
                "root": {
                  "description": "Set comment for `root` (global variable) section in UMD",
                  "type": "string"
                }
              }
            }
          ]
        },
        "chunkCallbackName": {
          "description": "The callback function name used by webpack for loading of chunks in WebWorkers.",
          "type": "string"
        },
        "chunkFilename": {
          "description": "The filename of non-entry chunks as relative path inside the `output.path` directory.",
          "type": "string",
          "absolutePath": false
        },
        "chunkLoadTimeout": {
          "description": "Number of milliseconds before chunk request expires",
          "type": "number"
        },
        "crossOriginLoading": {
          "description": "This option enables cross-origin loading of chunks.",
          "enum": [false, "anonymous", "use-credentials"]
        },
        "devtoolFallbackModuleFilenameTemplate": {
          "description": "Similar to `output.devtoolModuleFilenameTemplate`, but used in the case of duplicate module identifiers.",
          "anyOf": [
            {
              "type": "string"
            },
            {
              "instanceof": "Function",
              "tsType": "Function"
            }
          ]
        },
        "devtoolLineToLine": {
          "description": "Enable line to line mapped mode for all/specified modules. Line to line mapped mode uses a simple SourceMap where each line of the generated source is mapped to the same line of the original source. It’s a performance optimization. Only use it if your performance need to be better and you are sure that input lines match which generated lines.",
          "anyOf": [
            {
              "description": "`true` enables it for all modules (not recommended)",
              "type": "boolean"
            },
            {
              "description": "An object similar to `module.loaders` enables it for specific files.",
              "type": "object"
            }
          ]
        },
        "devtoolModuleFilenameTemplate": {
          "description": "Filename template string of function for the sources array in a generated SourceMap.",
          "anyOf": [
            {
              "type": "string"
            },
            {
              "instanceof": "Function",
              "tsType": "Function"
            }
          ]
        },
        "devtoolNamespace": {
          "description": "Module namespace to use when interpolating filename template string for the sources array in a generated SourceMap. Defaults to `output.library` if not set. It's useful for avoiding runtime collisions in sourcemaps from multiple webpack projects built as libraries.",
          "type": "string"
        },
        "filename": {
          "description": "Specifies the name of each output file on disk. You must **not** specify an absolute path here! The `output.path` option determines the location on disk the files are written to, filename is used solely for naming the individual files.",
          "anyOf": [
            {
              "type": "string",
              "absolutePath": false
            },
            {
              "instanceof": "Function",
              "tsType": "Function"
            }
          ]
        },
        "globalObject": {
          "description": "An expression which is used to address the global object/scope in runtime code",
          "type": "string",
          "minLength": 1
        },
        "hashDigest": {
          "description": "Digest type used for the hash",
          "type": "string"
        },
        "hashDigestLength": {
          "description": "Number of chars which are used for the hash",
          "type": "number",
          "minimum": 1
        },
        "hashFunction": {
          "description": "Algorithm used for generation the hash (see node.js crypto package)",
          "anyOf": [
            {
              "type": "string",
              "minLength": 1
            },
            {
              "instanceof": "Function",
              "tsType": "(new () => import('../lib/util/createHash').Hash)"
            }
          ]
        },
        "hashSalt": {
          "description": "Any string which is added to the hash to salt it",
          "type": "string",
          "minLength": 1
        },
        "hotUpdateChunkFilename": {
          "description": "The filename of the Hot Update Chunks. They are inside the output.path directory.",
          "anyOf": [
            {
              "type": "string",
              "absolutePath": false
            },
            {
              "instanceof": "Function",
              "tsType": "Function"
            }
          ]
        },
        "hotUpdateFunction": {
          "description": "The JSONP function used by webpack for async loading of hot update chunks.",
          "type": "string"
        },
        "hotUpdateMainFilename": {
          "description": "The filename of the Hot Update Main File. It is inside the `output.path` directory.",
          "anyOf": [
            {
              "type": "string",
              "absolutePath": false
            },
            {
              "instanceof": "Function",
              "tsType": "Function"
            }
          ]
        },
        "jsonpFunction": {
          "description": "The JSONP function used by webpack for async loading of chunks.",
          "type": "string"
        },
        "jsonpScriptType": {
          "description": "This option enables loading async chunks via a custom script type, such as script type=\"module\"",
          "enum": [false, "text/javascript", "module"]
        },
        "library": {
          "description": "If set, export the bundle as library. `output.library` is the name.",
          "anyOf": [
            {
              "type": "string"
            },
            {
              "type": "array",
              "items": {
                "description": "A part of the library name",
                "type": "string"
              }
            },
            {
              "$ref": "#/definitions/LibraryCustomUmdObject"
<<<<<<< HEAD
            }
          ]
        },
        "libraryExport": {
          "description": "Specify which export should be exposed as library",
          "anyOf": [
            {
              "type": "string"
            },
            {
              "$ref": "#/definitions/ArrayOfStringValues"
            }
          ]
=======
            }
          ]
        },
        "libraryExport": {
          "description": "Specify which export should be exposed as library",
          "anyOf": [
            {
              "type": "string"
            },
            {
              "$ref": "#/definitions/ArrayOfStringValues"
            }
          ]
>>>>>>> c4d8a3c8
        },
        "libraryTarget": {
          "description": "Type of library",
          "enum": [
            "var",
            "assign",
            "this",
            "window",
            "self",
            "global",
            "commonjs",
            "commonjs2",
            "commonjs-module",
            "amd",
            "umd",
            "umd2",
            "jsonp"
          ]
        },
        "path": {
          "description": "The output directory as **absolute path** (required).",
          "type": "string",
          "absolutePath": true
        },
        "pathinfo": {
          "description": "Include comments with information about the modules.",
          "type": "boolean"
        },
        "publicPath": {
          "description": "The `publicPath` specifies the public URL address of the output files when referenced in a browser.",
          "anyOf": [
            {
              "type": "string"
            },
            {
              "instanceof": "Function",
              "tsType": "Function"
            }
          ]
        },
        "sourceMapFilename": {
          "description": "The filename of the SourceMaps for the JavaScript files. They are inside the `output.path` directory.",
          "type": "string",
          "absolutePath": false
        },
        "sourcePrefix": {
          "description": "Prefixes every line of the source in the bundle with this string.",
          "type": "string"
        },
        "strictModuleExceptionHandling": {
          "description": "Handles exceptions in module loading correctly at a performance cost.",
          "type": "boolean"
        },
        "umdNamedDefine": {
          "description": "If `output.libraryTarget` is set to umd and `output.library` is set, setting this to true will name the AMD module.",
          "type": "boolean"
        },
        "webassemblyModuleFilename": {
          "description": "The filename of WebAssembly modules as relative path inside the `output.path` directory.",
          "type": "string",
          "absolutePath": false
        }
      }
    },
    "PerformanceOptions": {
      "type": "object",
      "additionalProperties": false,
      "properties": {
        "assetFilter": {
          "description": "Filter function to select assets that are checked",
          "instanceof": "Function",
          "tsType": "Function"
        },
        "hints": {
          "description": "Sets the format of the hints: warnings, errors or nothing at all",
          "enum": [false, "warning", "error"]
        },
        "maxAssetSize": {
          "description": "Filesize limit (in bytes) when exceeded, that webpack will provide performance hints",
          "type": "number"
        },
        "maxEntrypointSize": {
          "description": "Total size of an entry point (in bytes)",
          "type": "number"
        }
      }
    },
    "ResolveOptions": {
      "type": "object",
      "additionalProperties": false,
      "properties": {
        "alias": {
          "description": "Redirect module requests",
          "anyOf": [
            {
              "type": "object",
              "additionalProperties": {
                "description": "New request",
                "type": "string"
              }
            },
            {
              "type": "array",
              "items": {
                "description": "Alias configuration",
                "type": "object",
                "additionalProperties": false,
                "properties": {
                  "alias": {
                    "description": "New request",
                    "type": "string"
                  },
                  "name": {
                    "description": "Request to be redirected",
                    "type": "string"
                  },
                  "onlyModule": {
                    "description": "Redirect only exact matching request",
                    "type": "boolean"
                  }
                }
              }
            }
          ]
        },
        "aliasFields": {
          "description": "Fields in the description file (package.json) which are used to redirect requests inside the module",
          "anyOf": [
            {
              "$ref": "#/definitions/ArrayOfStringOrStringArrayValues"
            }
          ]
        },
        "cachePredicate": {
          "description": "Predicate function to decide which requests should be cached",
          "instanceof": "Function",
          "tsType": "Function"
        },
        "cacheWithContext": {
          "description": "Include the context information in the cache identifier when caching",
          "type": "boolean"
        },
        "concord": {
          "description": "Enable concord resolving extras",
          "type": "boolean"
        },
        "descriptionFiles": {
          "description": "Filenames used to find a description file",
          "anyOf": [
            {
              "$ref": "#/definitions/ArrayOfStringValues"
            }
          ]
        },
        "enforceExtension": {
          "description": "Enforce using one of the extensions from the extensions option",
          "type": "boolean"
        },
        "enforceModuleExtension": {
          "description": "Enforce using one of the module extensions from the moduleExtensions option",
          "type": "boolean"
        },
        "extensions": {
          "description": "Extensions added to the request when trying to find the file",
          "anyOf": [
            {
              "$ref": "#/definitions/ArrayOfStringValues"
            }
          ]
        },
        "fileSystem": {
          "description": "Filesystem for the resolver"
        },
        "mainFields": {
          "description": "Field names from the description file (package.json) which are used to find the default entry point",
          "anyOf": [
            {
              "$ref": "#/definitions/ArrayOfStringOrStringArrayValues"
            }
          ]
        },
        "mainFiles": {
          "description": "Filenames used to find the default entry point if there is no description file or main field",
          "anyOf": [
            {
              "$ref": "#/definitions/ArrayOfStringValues"
            }
          ]
        },
        "moduleExtensions": {
          "description": "Extensions added to the module request when trying to find the module",
          "anyOf": [
            {
              "$ref": "#/definitions/ArrayOfStringValues"
            }
          ]
        },
        "modules": {
          "description": "Folder names or directory paths where to find modules",
          "anyOf": [
            {
              "$ref": "#/definitions/ArrayOfStringValues"
            }
          ]
        },
        "plugins": {
          "description": "Plugins for the resolver",
          "type": "array",
          "items": {
            "description": "Plugin of type object or instanceof Function",
            "anyOf": [
              {
                "$ref": "#/definitions/WebpackPluginInstance"
              },
              {
                "$ref": "#/definitions/WebpackPluginFunction"
              }
            ]
          }
        },
        "resolver": {
          "description": "Custom resolver"
        },
        "symlinks": {
          "description": "Enable resolving symlinks to the original location",
          "type": "boolean"
        },
        "unsafeCache": {
          "description": "Enable caching of successfully resolved requests",
          "anyOf": [
            {
              "type": "boolean"
            },
            {
              "type": "object",
              "additionalProperties": true
            }
          ]
        },
        "useSyncFileSystemCalls": {
          "description": "Use synchronous filesystem calls for the resolver",
          "type": "boolean"
        }
      }
    },
    "RuleSetCondition": {
      "anyOf": [
        {
          "instanceof": "RegExp",
          "tsType": "RegExp"
        },
        {
          "type": "string",
          "minLength": 1
        },
        {
          "instanceof": "Function",
          "tsType": "((value: string) => boolean)"
        },
        {
          "$ref": "#/definitions/RuleSetConditions"
        },
        {
          "type": "object",
          "additionalProperties": false,
          "properties": {
            "and": {
              "description": "Logical AND",
              "anyOf": [
                {
                  "$ref": "#/definitions/RuleSetConditions"
                }
              ]
            },
            "exclude": {
              "description": "Exclude all modules matching any of these conditions",
              "anyOf": [
                {
                  "$ref": "#/definitions/RuleSetConditionOrConditions"
                }
              ]
            },
            "include": {
              "description": "Exclude all modules matching not any of these conditions",
              "anyOf": [
                {
                  "$ref": "#/definitions/RuleSetConditionOrConditions"
                }
              ]
            },
            "not": {
              "description": "Logical NOT",
              "anyOf": [
                {
                  "$ref": "#/definitions/RuleSetConditions"
                }
              ]
            },
            "or": {
              "description": "Logical OR",
              "anyOf": [
                {
                  "$ref": "#/definitions/RuleSetConditions"
                }
              ]
            },
            "test": {
              "description": "Exclude all modules matching any of these conditions",
              "anyOf": [
                {
                  "$ref": "#/definitions/RuleSetConditionOrConditions"
                }
              ]
            }
          }
        }
      ]
    },
    "RuleSetConditionAbsolute": {
      "anyOf": [
        {
          "instanceof": "RegExp",
          "tsType": "RegExp"
        },
        {
          "type": "string",
          "absolutePath": true
        },
        {
          "instanceof": "Function",
          "tsType": "((value: string) => boolean)"
        },
        {
          "$ref": "#/definitions/RuleSetConditionsAbsolute"
        },
        {
          "type": "object",
          "additionalProperties": false,
          "properties": {
            "and": {
              "description": "Logical AND",
              "anyOf": [
                {
                  "$ref": "#/definitions/RuleSetConditionsAbsolute"
                }
              ]
            },
            "exclude": {
              "description": "Exclude all modules matching any of these conditions",
              "anyOf": [
                {
                  "$ref": "#/definitions/RuleSetConditionOrConditionsAbsolute"
                }
              ]
            },
            "include": {
              "description": "Exclude all modules matching not any of these conditions",
              "anyOf": [
                {
                  "$ref": "#/definitions/RuleSetConditionOrConditionsAbsolute"
                }
              ]
            },
            "not": {
              "description": "Logical NOT",
              "anyOf": [
                {
                  "$ref": "#/definitions/RuleSetConditionsAbsolute"
                }
              ]
            },
            "or": {
              "description": "Logical OR",
              "anyOf": [
                {
                  "$ref": "#/definitions/RuleSetConditionsAbsolute"
                }
              ]
            },
            "test": {
              "description": "Exclude all modules matching any of these conditions",
              "anyOf": [
                {
                  "$ref": "#/definitions/RuleSetConditionOrConditionsAbsolute"
                }
              ]
            }
          }
        }
      ]
    },
    "RuleSetConditionOrConditions": {
      "description": "One or multiple rule conditions",
      "anyOf": [
        {
          "$ref": "#/definitions/RuleSetCondition"
        },
        {
          "$ref": "#/definitions/RuleSetConditions"
        }
      ]
    },
    "RuleSetConditionOrConditionsAbsolute": {
      "description": "One or multiple rule conditions",
      "anyOf": [
        {
          "$ref": "#/definitions/RuleSetConditionAbsolute"
        },
        {
          "$ref": "#/definitions/RuleSetConditionsAbsolute"
        }
      ]
    },
    "RuleSetConditions": {
      "type": "array",
      "items": {
        "description": "A rule condition",
        "anyOf": [
          {
            "$ref": "#/definitions/RuleSetCondition"
          }
        ]
      },
      "tsType": "RuleSetConditionsRecursive"
    },
    "RuleSetConditionsAbsolute": {
      "type": "array",
      "items": {
        "description": "A rule condition",
        "anyOf": [
          {
            "$ref": "#/definitions/RuleSetConditionAbsolute"
          }
        ]
      },
      "tsType": "RuleSetConditionsAbsoluteRecursive"
    },
    "RuleSetLoader": {
      "type": "string",
      "minLength": 1
    },
    "RuleSetQuery": {
      "anyOf": [
        {
          "type": "object"
        },
        {
          "type": "string"
        }
      ]
    },
    "RuleSetRule": {
      "type": "object",
      "additionalProperties": false,
      "properties": {
        "compiler": {
          "description": "Match the child compiler name",
          "anyOf": [
            {
              "$ref": "#/definitions/RuleSetConditionOrConditions"
            }
          ]
        },
        "enforce": {
          "description": "Enforce this rule as pre or post step",
          "enum": ["pre", "post"]
        },
        "exclude": {
          "description": "Shortcut for resource.exclude",
          "anyOf": [
            {
              "$ref": "#/definitions/RuleSetConditionOrConditionsAbsolute"
            }
          ]
        },
        "include": {
          "description": "Shortcut for resource.include",
          "anyOf": [
            {
              "$ref": "#/definitions/RuleSetConditionOrConditionsAbsolute"
            }
          ]
        },
        "issuer": {
          "description": "Match the issuer of the module (The module pointing to this module)",
          "anyOf": [
            {
              "$ref": "#/definitions/RuleSetConditionOrConditionsAbsolute"
            }
          ]
        },
        "loader": {
          "description": "Shortcut for use.loader",
          "anyOf": [
            {
              "$ref": "#/definitions/RuleSetLoader"
            },
            {
              "$ref": "#/definitions/RuleSetUse"
            }
          ]
        },
        "loaders": {
          "description": "Shortcut for use.loader",
          "anyOf": [
            {
              "$ref": "#/definitions/RuleSetUse"
            }
          ]
        },
        "oneOf": {
          "description": "Only execute the first matching rule in this array",
          "anyOf": [
            {
              "$ref": "#/definitions/RuleSetRules"
            }
          ]
        },
        "options": {
          "description": "Shortcut for use.options",
          "anyOf": [
            {
              "$ref": "#/definitions/RuleSetQuery"
            }
          ]
        },
        "parser": {
          "description": "Options for parsing",
          "type": "object",
          "additionalProperties": true
        },
        "query": {
          "description": "Shortcut for use.query",
          "anyOf": [
            {
              "$ref": "#/definitions/RuleSetQuery"
            }
          ]
        },
        "resolve": {
          "description": "Options for the resolver",
          "type": "object",
          "anyOf": [
            {
              "$ref": "#/definitions/ResolveOptions"
            }
          ]
        },
        "resource": {
          "description": "Match the resource path of the module",
          "anyOf": [
            {
              "$ref": "#/definitions/RuleSetConditionOrConditionsAbsolute"
            }
          ]
        },
        "resourceQuery": {
          "description": "Match the resource query of the module",
          "anyOf": [
            {
              "$ref": "#/definitions/RuleSetConditionOrConditions"
            }
          ]
        },
        "rules": {
          "description": "Match and execute these rules when this rule is matched",
          "anyOf": [
            {
              "$ref": "#/definitions/RuleSetRules"
            }
          ]
        },
        "sideEffects": {
          "description": "Flags a module as with or without side effects",
          "type": "boolean"
        },
        "test": {
          "description": "Shortcut for resource.test",
<<<<<<< HEAD
          "anyOf": [
            {
              "$ref": "#/definitions/RuleSetConditionOrConditionsAbsolute"
            }
          ]
        },
        "type": {
          "description": "Module type to use for the module",
          "enum": [
            "javascript/auto",
            "javascript/dynamic",
            "javascript/esm",
            "json",
            "webassembly/experimental"
          ]
        },
        "use": {
          "description": "Modifiers applied to the module when rule is matched",
          "anyOf": [
            {
=======
          "anyOf": [
            {
              "$ref": "#/definitions/RuleSetConditionOrConditionsAbsolute"
            }
          ]
        },
        "type": {
          "description": "Module type to use for the module",
          "enum": [
            "javascript/auto",
            "javascript/dynamic",
            "javascript/esm",
            "json",
            "webassembly/experimental"
          ]
        },
        "use": {
          "description": "Modifiers applied to the module when rule is matched",
          "anyOf": [
            {
>>>>>>> c4d8a3c8
              "$ref": "#/definitions/RuleSetUse"
            }
          ]
        }
      }
    },
    "RuleSetRules": {
      "type": "array",
      "items": {
        "description": "A rule",
        "anyOf": [
          {
            "$ref": "#/definitions/RuleSetRule"
          }
        ]
      }
    },
    "RuleSetUse": {
      "anyOf": [
        {
          "$ref": "#/definitions/RuleSetUseItem"
        },
        {
          "instanceof": "Function",
          "tsType": "Function"
        },
        {
          "type": "array",
          "items": {
            "description": "An use item",
            "anyOf": [
              {
                "$ref": "#/definitions/RuleSetUseItem"
              }
            ]
          }
        }
      ]
    },
    "RuleSetUseItem": {
      "anyOf": [
        {
          "$ref": "#/definitions/RuleSetLoader"
        },
        {
          "instanceof": "Function",
          "tsType": "Function"
        },
        {
          "type": "object",
          "additionalProperties": false,
          "properties": {
            "ident": {
              "description": "Unique loader identifier",
              "type": "string"
            },
            "loader": {
              "description": "Loader name",
              "anyOf": [
                {
                  "$ref": "#/definitions/RuleSetLoader"
                }
              ]
            },
            "options": {
              "description": "Loader options",
              "anyOf": [
                {
                  "$ref": "#/definitions/RuleSetQuery"
                }
              ]
            },
            "query": {
              "description": "Loader query",
              "anyOf": [
                {
                  "$ref": "#/definitions/RuleSetQuery"
                }
              ]
            }
          }
        }
      ]
    },
    "StatsOptions": {
      "type": "object",
      "additionalProperties": false,
      "properties": {
        "all": {
          "description": "fallback value for stats options when an option is not defined (has precedence over local webpack defaults)",
          "type": "boolean"
        },
        "assets": {
          "description": "add assets information",
          "type": "boolean"
        },
        "assetsSort": {
          "description": "sort the assets by that field",
          "type": "string"
        },
        "builtAt": {
          "description": "add built at time information",
          "type": "boolean"
        },
        "cached": {
<<<<<<< HEAD
          "description": "add information about cached (not built) modules",
=======
          "description": "add also information about cached (not built) modules",
>>>>>>> c4d8a3c8
          "type": "boolean"
        },
        "cachedAssets": {
          "description": "Show cached assets (setting this to `false` only shows emitted files)",
          "type": "boolean"
        },
        "children": {
          "description": "add children information",
          "type": "boolean"
        },
        "chunkGroups": {
          "description": "Display all chunk groups with the corresponding bundles",
          "type": "boolean"
        },
        "chunkModules": {
          "description": "add built modules information to chunk information",
          "type": "boolean"
        },
        "chunkOrigins": {
          "description": "add the origins of chunks and chunk merging info",
          "type": "boolean"
        },
        "chunks": {
          "description": "add chunk information",
          "type": "boolean"
        },
        "chunksSort": {
          "description": "sort the chunks by that field",
          "type": "string"
        },
        "colors": {
          "description": "Enables/Disables colorful output",
          "oneOf": [
            {
              "description": "`webpack --colors` equivalent",
              "type": "boolean"
            },
            {
              "type": "object",
              "additionalProperties": false,
              "properties": {
                "bold": {
                  "description": "Custom color for bold text",
                  "type": "string"
                },
                "cyan": {
                  "description": "Custom color for cyan text",
                  "type": "string"
                },
                "green": {
                  "description": "Custom color for green text",
                  "type": "string"
                },
                "magenta": {
                  "description": "Custom color for magenta text",
                  "type": "string"
                },
                "red": {
                  "description": "Custom color for red text",
                  "type": "string"
                },
                "yellow": {
                  "description": "Custom color for yellow text",
                  "type": "string"
                }
              }
            }
          ]
        },
        "context": {
          "description": "context directory for request shortening",
          "type": "string",
          "absolutePath": true
        },
        "depth": {
          "description": "add module depth in module graph",
          "type": "boolean"
        },
        "entrypoints": {
          "description": "Display the entry points with the corresponding bundles",
          "type": "boolean"
        },
        "env": {
          "description": "add --env information",
          "type": "boolean"
        },
        "errorDetails": {
          "description": "add details to errors (like resolving log)",
          "type": "boolean"
        },
        "errors": {
          "description": "add errors",
          "type": "boolean"
        },
        "exclude": {
          "description": "Please use excludeModules instead.",
          "anyOf": [
            {
              "$ref": "#/definitions/FilterTypes"
            },
            {
              "type": "boolean"
            }
          ]
        },
        "excludeAssets": {
          "description": "Suppress assets that match the specified filters. Filters can be Strings, RegExps or Functions",
          "anyOf": [
            {
              "$ref": "#/definitions/FilterTypes"
            }
          ]
        },
        "excludeModules": {
          "description": "Suppress modules that match the specified filters. Filters can be Strings, RegExps, Booleans or Functions",
          "anyOf": [
            {
              "$ref": "#/definitions/FilterTypes"
            },
            {
              "type": "boolean"
            }
          ]
        },
        "hash": {
          "description": "add the hash of the compilation",
          "type": "boolean"
        },
        "maxModules": {
          "description": "Set the maximum number of modules to be shown",
          "type": "number"
        },
        "moduleAssets": {
          "description": "add information about assets inside modules",
          "type": "boolean"
        },
        "moduleTrace": {
          "description": "add dependencies and origin of warnings/errors",
          "type": "boolean"
        },
        "modules": {
          "description": "add built modules information",
          "type": "boolean"
        },
        "modulesSort": {
          "description": "sort the modules by that field",
          "type": "string"
        },
        "nestedModules": {
          "description": "add information about modules nested in other modules (like with module concatenation)",
          "type": "boolean"
        },
        "optimizationBailout": {
          "description": "show reasons why optimization bailed out for modules",
          "type": "boolean"
        },
<<<<<<< HEAD
        "orphanModules": {
          "description": "add information about orphan modules",
          "type": "boolean"
        },
        "outputPath": {
          "description": "Add output path information",
          "type": "boolean"
        },
=======
        "outputPath": {
          "description": "Add output path information",
          "type": "boolean"
        },
>>>>>>> c4d8a3c8
        "performance": {
          "description": "add performance hint flags",
          "type": "boolean"
        },
        "providedExports": {
          "description": "show exports provided by modules",
          "type": "boolean"
        },
        "publicPath": {
          "description": "Add public path information",
          "type": "boolean"
        },
        "reasons": {
          "description": "add information about the reasons why modules are included",
          "type": "boolean"
        },
        "source": {
          "description": "add the source code of modules",
          "type": "boolean"
        },
        "timings": {
          "description": "add timing information",
          "type": "boolean"
        },
        "usedExports": {
          "description": "show exports used by modules",
          "type": "boolean"
        },
        "version": {
          "description": "add webpack version information",
          "type": "boolean"
        },
        "warnings": {
          "description": "add warnings",
          "type": "boolean"
        },
        "warningsFilter": {
          "description": "Suppress warnings that match the specified filters. Filters can be Strings, RegExps or Functions",
          "anyOf": [
            {
              "$ref": "#/definitions/FilterTypes"
            }
          ]
        }
      }
    },
    "WebpackPluginFunction": {
      "description": "Function acting as plugin",
      "instanceof": "Function",
      "tsType": "(compiler: import('../lib/Compiler')) => void"
    },
    "WebpackPluginInstance": {
      "description": "Plugin instance",
      "type": "object",
      "additionalProperties": true,
      "properties": {
        "apply": {
          "description": "The run point of the plugin, required method.",
          "instanceof": "Function",
          "tsType": "(compiler: import('../lib/Compiler')) => void"
        }
      },
      "required": ["apply"]
    }
  },
  "type": "object",
  "additionalProperties": false,
  "properties": {
    "amd": {
      "description": "Set the value of `require.amd` and `define.amd`."
    },
    "bail": {
      "description": "Report the first error as a hard error instead of tolerating it.",
      "type": "boolean"
    },
    "cache": {
      "description": "Cache generated modules and chunks to improve performance for multiple incremental builds.",
      "anyOf": [
        {
          "description": "You can pass `false` to disable it.",
          "type": "boolean"
        },
        {
          "description": "You can pass an object to enable it and let webpack use the passed object as cache. This way you can share the cache object between multiple compiler calls.",
          "type": "object"
        }
      ]
    },
    "context": {
      "description": "The base directory (absolute path!) for resolving the `entry` option. If `output.pathinfo` is set, the included pathinfo is shortened to this directory.",
      "type": "string",
      "absolutePath": true
    },
    "dependencies": {
      "description": "References to other configurations to depend on.",
      "type": "array",
      "items": {
        "description": "References to another configuration to depend on.",
        "type": "string"
      }
    },
    "devServer": {
      "description": "Options for the webpack-dev-server",
      "type": "object"
    },
    "devtool": {
      "description": "A developer tool to enhance debugging.",
      "anyOf": [
        {
          "type": "string"
        },
        {
          "enum": [false]
        }
      ]
    },
    "entry": {
      "description": "The entry point(s) of the compilation.",
      "anyOf": [
        {
          "$ref": "#/definitions/Entry"
        }
      ]
    },
    "externals": {
      "description": "Specify dependencies that shouldn't be resolved by webpack, but should become dependencies of the resulting bundle. The kind of the dependency depends on `output.libraryTarget`.",
      "anyOf": [
        {
          "$ref": "#/definitions/Externals"
        }
      ]
    },
    "loader": {
      "description": "Custom values available in the loader context.",
      "type": "object"
    },
    "mode": {
      "description": "Enable production optimizations or development hints.",
      "enum": ["development", "production", "none"]
    },
    "module": {
      "description": "Options affecting the normal modules (`NormalModuleFactory`).",
      "anyOf": [
        {
          "$ref": "#/definitions/ModuleOptions"
        }
      ]
    },
    "name": {
      "description": "Name of the configuration. Used when loading multiple configurations.",
      "type": "string"
    },
    "node": {
      "description": "Include polyfills or mocks for various node stuff.",
      "anyOf": [
        {
          "enum": [false]
        },
        {
          "$ref": "#/definitions/NodeOptions"
        }
      ]
    },
    "optimization": {
      "description": "Enables/Disables integrated optimizations",
      "anyOf": [
        {
          "$ref": "#/definitions/OptimizationOptions"
        }
      ]
    },
    "output": {
      "description": "Options affecting the output of the compilation. `output` options tell webpack how to write the compiled files to disk.",
      "anyOf": [
        {
          "$ref": "#/definitions/OutputOptions"
        }
      ]
    },
    "parallelism": {
      "description": "The number of parallel processed modules in the compilation.",
      "type": "number",
      "minimum": 1
    },
    "performance": {
      "description": "Configuration for web performance recommendations.",
      "anyOf": [
        {
          "enum": [false]
        },
        {
          "$ref": "#/definitions/PerformanceOptions"
        }
      ]
    },
    "plugins": {
      "description": "Add additional plugins to the compiler.",
      "type": "array",
      "items": {
        "description": "Plugin of type object or instanceof Function",
        "anyOf": [
          {
            "$ref": "#/definitions/WebpackPluginInstance"
          },
          {
            "$ref": "#/definitions/WebpackPluginFunction"
          }
        ]
      }
    },
    "profile": {
      "description": "Capture timing information for each module.",
      "type": "boolean"
    },
    "recordsInputPath": {
      "description": "Store compiler state to a json file.",
      "type": "string",
      "absolutePath": true
    },
    "recordsOutputPath": {
      "description": "Load compiler state from a json file.",
      "type": "string",
      "absolutePath": true
    },
    "recordsPath": {
      "description": "Store/Load compiler state from/to a json file. This will result in persistent ids of modules and chunks. An absolute path is expected. `recordsPath` is used for `recordsInputPath` and `recordsOutputPath` if they left undefined.",
      "type": "string",
      "absolutePath": true
    },
    "resolve": {
      "description": "Options for the resolver",
      "anyOf": [
        {
          "$ref": "#/definitions/ResolveOptions"
        }
      ]
    },
    "resolveLoader": {
      "description": "Options for the resolver when resolving loaders",
      "anyOf": [
        {
          "$ref": "#/definitions/ResolveOptions"
        }
      ]
    },
    "serve": {
      "description": "Options for webpack-serve",
      "type": "object"
    },
    "stats": {
      "description": "Used by the webpack CLI program to pass stats options.",
      "anyOf": [
        {
          "$ref": "#/definitions/StatsOptions"
        },
        {
          "type": "boolean"
        },
        {
          "enum": [
            "none",
            "errors-only",
            "minimal",
            "normal",
            "detailed",
            "verbose"
          ]
        }
      ]
    },
    "target": {
      "description": "Environment to build for",
      "anyOf": [
        {
          "enum": [
            "web",
            "webworker",
            "node",
            "async-node",
            "node-webkit",
            "electron-main",
            "electron-renderer"
          ]
        },
        {
          "instanceof": "Function",
          "tsType": "((compiler: import('../lib/Compiler')) => void)"
        }
      ]
    },
    "watch": {
      "description": "Enter watch mode, which rebuilds on file change.",
      "type": "boolean"
    },
    "watchOptions": {
      "description": "Options for the watcher",
      "type": "object",
      "additionalProperties": false,
      "properties": {
        "aggregateTimeout": {
          "description": "Delay the rebuilt after the first change. Value is a time in ms.",
          "type": "number"
        },
        "ignored": {
          "description": "Ignore some files from watching"
        },
        "poll": {
          "description": "Enable polling mode for watching",
          "anyOf": [
            {
              "description": "`true`: use polling.",
              "type": "boolean"
            },
            {
              "description": "`number`: use polling with specified interval.",
              "type": "number"
            }
          ]
        },
        "stdin": {
          "description": "Stop watching when stdin stream has ended",
          "type": "boolean"
        }
      }
    }
  }
}<|MERGE_RESOLUTION|>--- conflicted
+++ resolved
@@ -415,21 +415,10 @@
           "description": "Also flag chunks as loaded which contain a subset of the modules",
           "type": "boolean"
         },
-<<<<<<< HEAD
         "mangleWasmImports": {
           "description": "Reduce size of WASM by changing imports to shorter strings.",
           "type": "boolean"
         },
-=======
-        "hashedModuleIds": {
-          "description": "Use hashed module id instead module identifiers for better long term caching (deprecated, used moduleIds: hashed instead)",
-          "type": "boolean"
-        },
-        "mangleWasmImports": {
-          "description": "Reduce size of WASM by changing imports to shorter strings.",
-          "type": "boolean"
-        },
->>>>>>> c4d8a3c8
         "mergeDuplicateChunks": {
           "description": "Merge chunks which contain the same modules",
           "type": "boolean"
@@ -454,7 +443,6 @@
           }
         },
         "moduleIds": {
-<<<<<<< HEAD
           "description": "Define the algorithm to choose module ids (natural: numeric ids in order of usage, named: readable ids for better debugging, hashed: short hashes as ids for better long term caching, deterministic: numeric hash ids for better long term caching, size: numeric ids focused on minimal initial download size, total-size: numeric ids focused on minimal total download size, false: no algorithm used, as custom one can be provided via plugin)",
           "enum": [
             "natural",
@@ -465,18 +453,6 @@
             "total-size",
             false
           ]
-=======
-          "description": "Define the algorithm to choose module ids (natural: numeric ids in order of usage, named: readable ids for better debugging, hashed: short hashes as ids for better long term caching, size: numeric ids focused on minimal initial download size, total-size: numeric ids focused on minimal total download size, false: no algorithm used, as custom one can be provided via plugin)",
-          "enum": ["natural", "named", "hashed", "size", "total-size", false]
-        },
-        "namedChunks": {
-          "description": "Use readable chunk identifiers for better debugging (deprecated, used chunkIds: named instead)",
-          "type": "boolean"
-        },
-        "namedModules": {
-          "description": "Use readable module identifiers for better debugging (deprecated, used moduleIds: named instead)",
-          "type": "boolean"
->>>>>>> c4d8a3c8
         },
         "noEmitOnErrors": {
           "description": "Avoid emitting assets when errors occur",
@@ -493,13 +469,6 @@
             }
           ]
         },
-<<<<<<< HEAD
-=======
-        "occurrenceOrder": {
-          "description": "Figure out a order of modules which results in the smallest initial bundle",
-          "type": "boolean"
-        },
->>>>>>> c4d8a3c8
         "portableRecords": {
           "description": "Generate records with relative paths to be able to move the context folder",
           "type": "boolean"
@@ -678,7 +647,6 @@
                     "type": "boolean"
                   },
                   "test": {
-<<<<<<< HEAD
                     "description": "Assign modules to a cache group by module name",
                     "oneOf": [
                       {
@@ -696,9 +664,6 @@
                   },
                   "type": {
                     "description": "Assign modules to a cache group by module type",
-=======
-                    "description": "Assign modules to a cache group",
->>>>>>> c4d8a3c8
                     "oneOf": [
                       {
                         "instanceof": "Function",
@@ -944,16 +909,8 @@
         },
         "hotUpdateChunkFilename": {
           "description": "The filename of the Hot Update Chunks. They are inside the output.path directory.",
-          "anyOf": [
-            {
-              "type": "string",
-              "absolutePath": false
-            },
-            {
-              "instanceof": "Function",
-              "tsType": "Function"
-            }
-          ]
+          "type": "string",
+          "absolutePath": false
         },
         "hotUpdateFunction": {
           "description": "The JSONP function used by webpack for async loading of hot update chunks.",
@@ -961,16 +918,8 @@
         },
         "hotUpdateMainFilename": {
           "description": "The filename of the Hot Update Main File. It is inside the `output.path` directory.",
-          "anyOf": [
-            {
-              "type": "string",
-              "absolutePath": false
-            },
-            {
-              "instanceof": "Function",
-              "tsType": "Function"
-            }
-          ]
+          "type": "string",
+          "absolutePath": false
         },
         "jsonpFunction": {
           "description": "The JSONP function used by webpack for async loading of chunks.",
@@ -995,7 +944,6 @@
             },
             {
               "$ref": "#/definitions/LibraryCustomUmdObject"
-<<<<<<< HEAD
             }
           ]
         },
@@ -1009,21 +957,6 @@
               "$ref": "#/definitions/ArrayOfStringValues"
             }
           ]
-=======
-            }
-          ]
-        },
-        "libraryExport": {
-          "description": "Specify which export should be exposed as library",
-          "anyOf": [
-            {
-              "type": "string"
-            },
-            {
-              "$ref": "#/definitions/ArrayOfStringValues"
-            }
-          ]
->>>>>>> c4d8a3c8
         },
         "libraryTarget": {
           "description": "Type of library",
@@ -1602,7 +1535,6 @@
         },
         "test": {
           "description": "Shortcut for resource.test",
-<<<<<<< HEAD
           "anyOf": [
             {
               "$ref": "#/definitions/RuleSetConditionOrConditionsAbsolute"
@@ -1623,28 +1555,6 @@
           "description": "Modifiers applied to the module when rule is matched",
           "anyOf": [
             {
-=======
-          "anyOf": [
-            {
-              "$ref": "#/definitions/RuleSetConditionOrConditionsAbsolute"
-            }
-          ]
-        },
-        "type": {
-          "description": "Module type to use for the module",
-          "enum": [
-            "javascript/auto",
-            "javascript/dynamic",
-            "javascript/esm",
-            "json",
-            "webassembly/experimental"
-          ]
-        },
-        "use": {
-          "description": "Modifiers applied to the module when rule is matched",
-          "anyOf": [
-            {
->>>>>>> c4d8a3c8
               "$ref": "#/definitions/RuleSetUse"
             }
           ]
@@ -1750,11 +1660,7 @@
           "type": "boolean"
         },
         "cached": {
-<<<<<<< HEAD
           "description": "add information about cached (not built) modules",
-=======
-          "description": "add also information about cached (not built) modules",
->>>>>>> c4d8a3c8
           "type": "boolean"
         },
         "cachedAssets": {
@@ -1911,7 +1817,6 @@
           "description": "show reasons why optimization bailed out for modules",
           "type": "boolean"
         },
-<<<<<<< HEAD
         "orphanModules": {
           "description": "add information about orphan modules",
           "type": "boolean"
@@ -1920,12 +1825,6 @@
           "description": "Add output path information",
           "type": "boolean"
         },
-=======
-        "outputPath": {
-          "description": "Add output path information",
-          "type": "boolean"
-        },
->>>>>>> c4d8a3c8
         "performance": {
           "description": "add performance hint flags",
           "type": "boolean"
