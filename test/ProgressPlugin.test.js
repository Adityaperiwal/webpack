--- conflicted
+++ resolved
@@ -3,10 +3,6 @@
 const _ = require("lodash");
 const path = require("path");
 const MemoryFs = require("memory-fs");
-<<<<<<< HEAD
-const webpack = require("..");
-=======
->>>>>>> 5344837e
 const captureStdio = require("./helpers/captureStdio");
 
 let webpack;
@@ -16,7 +12,7 @@
 
 	beforeEach(() => {
 		stderr = captureStdio(process.stderr, true);
-		webpack = require("../");
+		webpack = require("..");
 	});
 	afterEach(() => {
 		stderr && stderr.restore();
@@ -33,30 +29,23 @@
 
 	it("should not print lines longer than stderr.columns", () => {
 		const compiler = createSimpleCompiler();
-		process.stderr.columns = 40;
+		process.stderr.columns = 35;
 
 		return RunCompilerAsync(compiler).then(() => {
 			const logs = getLogs(stderr.toString());
 
 			expect(logs.length).toBeGreaterThan(20);
-			logs.forEach(log => expect(log.length).toBeLessThanOrEqual(40));
+			logs.forEach(log => expect(log.length).toBeLessThanOrEqual(35));
 			expect(logs).toContain(
-<<<<<<< HEAD
-				" 10% building ...tries ...dules 0 active",
-=======
-				"77% ...timization ...nksPlugin",
->>>>>>> 5344837e
+				"75% ...optimization ...ChunksPlugin",
 				"trims each detail string equally"
 			);
 			expect(logs).toContain(
-				"10% building ...dules 0 active",
-				"remove empty arguments"
+				"10% ...ding ...ries ...ules ...tive",
+				"remove empty arguments and omit arguments when no space"
 			);
-			expect(logs).toContain(
-				"10% building ...dules 1 active",
-				"omit arguments when no space"
-			);
-			expect(logs).toContain("93% ...hunk asset optimization");
+			expect(logs).toContain("92% after chunk asset optimization");
+			expect(logs).toContain("100%");
 		});
 	});
 
