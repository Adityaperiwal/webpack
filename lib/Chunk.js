/*
	MIT License http://www.opensource.org/licenses/mit-license.php
	Author Tobias Koppers @sokra
*/
"use strict";

const util = require("util");
const compareLocations = require("./compareLocations");
const SortableSet = require("./util/SortableSet");
let debugId = 1000;

const sortById = (a, b) => {
	if(a.id < b.id) return -1;
	if(b.id < a.id) return 1;
	return 0;
};

const sortByIdentifier = (a, b) => {
	if(a.identifier() > b.identifier()) return 1;
	if(a.identifier() < b.identifier()) return -1;
	return 0;
};

const getFrozenArray = set => Object.freeze(Array.from(set));

const getModulesIdent = set => {
	set.sort();
	let str = "";
	set.forEach(m => {
		str += m.identifier() + "#";
	});
	return str;
};

const getArray = set => Array.from(set);

const getModulesSize = set => {
	let count = 0;
	for(const module of set) {
		count += module.size();
	}
	return count;
};

class Chunk {

	constructor(name, module, loc) {
		this.id = null;
		this.ids = null;
		this.debugId = debugId++;
		this.name = name;
		this.entryModule = undefined;
		this._modules = new SortableSet(undefined, sortByIdentifier);
		this._entrypoints = new SortableSet();
		this._chunks = new SortableSet(undefined, sortById);
		this._parents = new SortableSet(undefined, sortById);
		this._blocks = new SortableSet();
		this.origins = [];
		this.files = [];
		this.rendered = false;
		this.hash = undefined;
		this.renderedHash = undefined;
		this.chunkReason = undefined;
		this.extraAsync = false;
		if(module) {
			this.origins.push({
				module,
				loc,
				name
			});
		}
	}

	get entry() {
		throw new Error("Chunk.entry was removed. Use hasRuntime()");
	}

	set entry(data) {
		throw new Error("Chunk.entry was removed. Use hasRuntime()");
	}

	get initial() {
		throw new Error("Chunk.initial was removed. Use isInitial()");
	}

	set initial(data) {
		throw new Error("Chunk.initial was removed. Use isInitial()");
	}

	/**
	 * @return {Array} - an array containing the chunks
	 */
	getChunks() {
		return this._chunks.getFromCache(getArray);
	}

	getNumberOfChunks() {
		return this._chunks.size;
	}

	get chunksIterable() {
		return this._chunks;
	}

	/**
	 * @return {Array} - an array containing the parents
	 */
	getParents() {
		return this._parents.getFromCache(getArray);
	}

	setParents(newParents) {
		this._parents.clear();
		for(const p of newParents)
			this._parents.add(p);
	}

	mapParents(fn) {
		return Array.from(this._parents, fn);
	}

	getNumberOfParents() {
		return this._parents.size;
	}

	hasParent(parent) {
		return this._parents.has(parent);
	}

	get parentsIterable() {
		return this._parents;
	}

	/**
	 * @return {Array} - an array containing the blocks
	 */
	getBlocks() {
		return this._blocks.getFromCache(getArray);
	}

	setBlocks(newBlocks) {
		this._blocks.clear();
		for(const p of newBlocks)
			this._blocks.add(p);
	}

	mapBlocks(fn) {
		return Array.from(this._blocks, fn);
	}

	getNumberOfBlocks() {
		return this._blocks.size;
	}

	hasBlock(block) {
		return this._blocks.has(block);
	}

	get blocksIterable() {
		return this._blocks;
	}

	/**
	 * @return {Array} - an array containing the entrypoints
	 */
	getEntrypoints() {
		return this._entrypoints.getFromCache(getArray);
	}

	setEntrypoints(newEntrypoints) {
		this._entrypoints.clear();
		for(const p of newEntrypoints)
			this._entrypoints.add(p);
	}

	mapEntrypoints(fn) {
		return Array.from(this._entrypoints, fn);
	}

	getNumberOfEntrypoints() {
		return this._entrypoints.size;
	}

	hasEntrypoint(entrypoint) {
		return this._entrypoints.has(entrypoint);
	}

	get entrypointsIterable() {
		return this._entrypoints;
	}

	hasRuntime() {
		for(const entrypoint of this._entrypoints) {
			// We only need to check the first one
			return entrypoint.getRuntimeChunk() === this;
		}
		return false;
	}

	isInitial() {
		return this._entrypoints.size > 0;
	}

	hasEntryModule() {
		return !!this.entryModule;
	}

	addToCollection(collection, item) {
		if(item === this) {
			return false;
		}

		if(collection.indexOf(item) > -1) {
			return false;
		}

		collection.push(item);
		return true;
	}

	addChunk(chunk) {
		if(this._chunks.has(chunk)) {
			return false;
		}
		this._chunks.add(chunk);
		return true;
	}

	addParent(parentChunk) {
		if(!this._parents.has(parentChunk)) {
			this._parents.add(parentChunk);
			return true;
		}
		return false;
	}

	addModule(module) {
		if(!this._modules.has(module)) {
			this._modules.add(module);
			return true;
		}
		return false;
	}

	addBlock(block) {
		if(!this._blocks.has(block)) {
			this._blocks.add(block);
			return true;
		}
		return false;
	}

	addEntrypoint(entrypoint) {
		if(!this._entrypoints.has(entrypoint)) {
			this._entrypoints.add(entrypoint);
			return true;
		}
		return false;
	}

	removeModule(module) {
		if(this._modules.delete(module)) {
			module.removeChunk(this);
			return true;
		}
		return false;
	}

	removeChunk(chunk) {
		if(!this._chunks.has(chunk)) {
			return false;
		}

		this._chunks.delete(chunk);
		chunk.removeParent(this);
		return true;
	}

	removeParent(chunk) {
		if(this._parents.delete(chunk)) {
			chunk.removeChunk(this);
			return true;
		}
		return false;
	}

	addOrigin(module, loc) {
		this.origins.push({
			module,
			loc,
			name: this.name
		});
	}

	setModules(modules) {
		this._modules = new SortableSet(modules, sortByIdentifier);
	}

	getNumberOfModules() {
		return this._modules.size;
	}

	get modulesIterable() {
		return this._modules;
	}

	forEachModule(fn) {
		this._modules.forEach(fn);
	}

	mapModules(fn) {
		return Array.from(this._modules, fn);
	}

	compareTo(otherChunk) {
		this._modules.sort();
		otherChunk._modules.sort();
		if(this._modules.size > otherChunk._modules.size) return -1;
		if(this._modules.size < otherChunk._modules.size) return 1;
		const a = this._modules[Symbol.iterator]();
		const b = otherChunk._modules[Symbol.iterator]();
		while(true) { // eslint-disable-line
			const aItem = a.next();
			const bItem = b.next();
			if(aItem.done) return 0;
			const aModuleIdentifier = aItem.value.identifier();
			const bModuleIdentifier = bItem.value.identifier();
			if(aModuleIdentifier > bModuleIdentifier) return -1;
			if(aModuleIdentifier < bModuleIdentifier) return 1;
		}
	}

	containsModule(module) {
		return this._modules.has(module);
	}

	getModules() {
		return this._modules.getFromCache(getArray);
	}

	getModulesIdent() {
		return this._modules.getFromUnorderedCache(getModulesIdent);
	}

	remove(reason) {
		// cleanup modules
		// Array.from is used here to create a clone, because removeChunk modifies this._modules
		for(const module of Array.from(this._modules)) {
			module.removeChunk(this);
		}

		// cleanup parents
		for(const parentChunk of this._parents) {
			// remove this chunk from its parents
			parentChunk._chunks.delete(this);

			// cleanup "sub chunks"
			this._chunks.forEach(chunk => {
				/**
				 * remove this chunk as "intermediary" and connect
				 * it "sub chunks" and parents directly
				 */
				// add parent to each "sub chunk"
				chunk.addParent(parentChunk);
				// add "sub chunk" to parent
				parentChunk.addChunk(chunk);
			});
		}

		/**
		 * we need to iterate again over the chunks
		 * to remove this from the chunks parents.
		 * This can not be done in the above loop
		 * as it is not garuanteed that `this._parents` contains anything.
		 */
		for(const chunk of this._chunks) {
			// remove this as parent of every "sub chunk"
			chunk._parents.delete(this);
		}

		// cleanup blocks
		for(const block of this._blocks) {
			const idx = block.chunks.indexOf(this);
			if(idx >= 0) {
				block.chunks.splice(idx, 1);
				if(block.chunks.length === 0) {
					block.chunks = null;
					block.chunkReason = reason;
				}
			}
		}
	}

	moveModule(module, otherChunk) {
		module.removeChunk(this);
		module.addChunk(otherChunk);
		otherChunk.addModule(module);
		module.rewriteChunkInReasons(this, [otherChunk]);
	}

	replaceChunk(oldChunk, newChunk) {
		this._chunks.delete(oldChunk);
		if(this !== newChunk && newChunk.addParent(this)) {
			this.addChunk(newChunk);
		}
	}

	replaceParentChunk(oldParentChunk, newParentChunk) {
		this._parents.delete(oldParentChunk);
		if(this !== newParentChunk && newParentChunk.addChunk(this)) {
			this.addParent(newParentChunk);
		}
	}

	integrate(otherChunk, reason) {
		if(!this.canBeIntegrated(otherChunk)) {
			return false;
		}

		// Array.from is used here to create a clone, because moveModule modifies otherChunk._modules
		for(const module of Array.from(otherChunk._modules)) {
			otherChunk.moveModule(module, this);
		}
		otherChunk._modules.clear();

		for(const parentChunk of otherChunk._parents) {
			parentChunk.replaceChunk(otherChunk, this);
		}
		otherChunk._parents.clear();

		for(const chunk of otherChunk._chunks) {
			chunk.replaceParentChunk(otherChunk, this);
		}
		otherChunk._chunks.clear();

		for(const b of otherChunk._blocks) {
			b.chunks = b.chunks ? b.chunks.map(c => {
				return c === otherChunk ? this : c;
			}) : [this];
			b.chunkReason = reason;
			this.addBlock(b);
		}
		otherChunk._blocks.clear();

		otherChunk.origins.forEach(origin => {
			this.origins.push(origin);
		});
		for(const b of this._blocks) {
			b.chunkReason = reason;
		}
		this.origins.forEach(origin => {
			if(!origin.reasons) {
				origin.reasons = [reason];
			} else if(origin.reasons[0] !== reason) {
				origin.reasons.unshift(reason);
			}
		});
		this._chunks.delete(otherChunk);
		this._chunks.delete(this);
		this._parents.delete(otherChunk);
		this._parents.delete(this);
		return true;
	}

	split(newChunk) {
		for(const block of this._blocks) {
			newChunk._blocks.add(block);
			block.chunks.push(newChunk);
		}
		for(const chunk of this._chunks) {
			newChunk.addChunk(chunk);
			chunk._parents.add(newChunk);
		}
		for(const parentChunk of this._parents) {
			parentChunk.addChunk(newChunk);
			newChunk._parents.add(parentChunk);
		}
		for(const entrypoint of this._entrypoints) {
			entrypoint.insertChunk(newChunk, this);
		}
	}

	isEmpty() {
		return this._modules.size === 0;
	}

	updateHash(hash) {
		hash.update(`${this.id} `);
		hash.update(this.ids ? this.ids.join(",") : "");
		hash.update(`${this.name || ""} `);
		this._modules.forEach(m => hash.update(m.hash));
	}

	canBeIntegrated(otherChunk) {
		if(otherChunk.isInitial()) {
			return false;
		}
		if(this.isInitial()) {
			if(otherChunk.getNumberOfParents() !== 1 || otherChunk.getParents()[0] !== this) {
				return false;
			}
		}
		return true;
	}

	addMultiplierAndOverhead(size, options) {
		const overhead = typeof options.chunkOverhead === "number" ? options.chunkOverhead : 10000;
		const multiplicator = this.isInitial() ? (options.entryChunkMultiplicator || 10) : 1;

		return size * multiplicator + overhead;
	}

	modulesSize() {
		return this._modules.getFromUnorderedCache(getModulesSize);
	}

	size(options) {
		return this.addMultiplierAndOverhead(this.modulesSize(), options);
	}

	integratedSize(otherChunk, options) {
		// Chunk if it's possible to integrate this chunk
		if(!this.canBeIntegrated(otherChunk)) {
			return false;
		}

		let integratedModulesSize = this.modulesSize();
		// only count modules that do not exist in this chunk!
		for(const otherModule of otherChunk._modules) {
			if(!this._modules.has(otherModule)) {
				integratedModulesSize += otherModule.size();
			}
		}

		return this.addMultiplierAndOverhead(integratedModulesSize, options);
	}

<<<<<<< HEAD
	getChunkMaps(includeEntries, realHash) {
		const chunkHashMap = Object.create(null);
		const chunkNameMap = Object.create(null);

		const queue = [this];
		const chunksEnqueued = new Set([this]);

		while(queue.length > 0) {
			const chunk = queue.pop();
			if(!chunk.hasRuntime() || includeEntries) {
=======
	getChunkMaps(includeInitial, realHash) {
		const chunksProcessed = [];
		const chunkHashMap = {};
		const chunkNameMap = {};
		(function addChunk(chunk) {
			if(chunksProcessed.indexOf(chunk) >= 0) return;
			chunksProcessed.push(chunk);
			if(!chunk.isInitial() || includeInitial) {
>>>>>>> b545b519
				chunkHashMap[chunk.id] = realHash ? chunk.hash : chunk.renderedHash;
				if(chunk.name)
					chunkNameMap[chunk.id] = chunk.name;
			}
			for(const child of chunk.chunksIterable) {
				if(chunksEnqueued.has(child)) continue;
				chunksEnqueued.add(child);
				queue.push(child);
			}
		}

		return {
			hash: chunkHashMap,
			name: chunkNameMap
		};
	}

	getChunkModuleMaps(includeEntries, filterFn) {
		const chunkModuleIdMap = Object.create(null);
		const chunkModuleHashMap = Object.create(null);

		const chunksEnqueued = new Set([this]);
		const queue = [this];

		while(queue.length > 0) {
			const chunk = queue.pop();
			if(!chunk.hasRuntime() || includeEntries) {
				let array = undefined;
				for(const module of chunk.modulesIterable) {
					if(filterFn(module)) {
						if(array === undefined) {
							array = [];
							chunkModuleIdMap[chunk.id] = array;
						}
						array.push(module.id);
						chunkModuleHashMap[module.id] = module.renderedHash;
					}
				}
				if(array !== undefined) {
					array.sort();
				}
			}
			for(const child of chunk.chunksIterable) {
				if(chunksEnqueued.has(child)) continue;
				chunksEnqueued.add(child);
				queue.push(child);
			}
		}

		return {
			id: chunkModuleIdMap,
			hash: chunkModuleHashMap
		};
	}

	hasModuleInGraph(filterFn) {
		const chunksProcessed = new Set();
		const queue = [this];

		while(queue.length > 0) {
			const chunk = queue.pop();
			for(const module of chunk.modulesIterable)
				if(filterFn(module))
					return true;
			for(const next of chunk.chunksIterable) {
				if(!chunksProcessed.has(next)) {
					chunksProcessed.add(next);
					queue.push(next);
				}
			}
		}
		return false;
	}

	sortModules(sortByFn) {
		this._modules.sortWith(sortByFn || sortById);
	}

	sortItems(sortChunks) {
		this.sortModules();
		this.origins.sort((a, b) => {
			const aIdent = a.module.identifier();
			const bIdent = b.module.identifier();
			if(aIdent < bIdent) return -1;
			if(aIdent > bIdent) return 1;
			return compareLocations(a.loc, b.loc);
		});
		this.origins.forEach(origin => {
			if(origin.reasons)
				origin.reasons.sort();
		});
		if(sortChunks) {
			this._parents.sort();
			this._chunks.sort();
		}
	}

	toString() {
		return `Chunk[${Array.from(this._modules).join()}]`;
	}

	checkConstraints() {
		const chunk = this;
		for(const child of chunk._chunks) {
			if(!child._parents.has(chunk))
				throw new Error(`checkConstraints: child missing parent ${chunk.debugId} -> ${child.debugId}`);
		}
		for(const parentChunk of chunk._parents) {
			if(!parentChunk._chunks.has(chunk))
				throw new Error(`checkConstraints: parent missing child ${parentChunk.debugId} <- ${chunk.debugId}`);
		}
	}
}

Object.defineProperty(Chunk.prototype, "modules", {
	configurable: false,
	get: util.deprecate(function() {
		return this._modules.getFromCache(getFrozenArray);
	}, "Chunk.modules is deprecated. Use Chunk.getNumberOfModules/mapModules/forEachModule/containsModule instead."),
	set: util.deprecate(function(value) {
		this.setModules(value);
	}, "Chunk.modules is deprecated. Use Chunk.addModule/removeModule instead.")
});

Object.defineProperty(Chunk.prototype, "chunks", {
	configurable: false,
	get: util.deprecate(function() {
		return this._chunks.getFromCache(getFrozenArray);
	}, "Chunk.chunks: Use Chunk.getChunks() instead"),
	set() {
		throw new Error("Readonly. Use Chunk.addChunk/removeChunk/getChunks to access/modify chunks.");
	}
});

Object.defineProperty(Chunk.prototype, "parents", {
	configurable: false,
	get: util.deprecate(function() {
		return this._parents.getFromCache(getFrozenArray);
	}, "Chunk.parents: Use Chunk.getParents() instead"),
	set: util.deprecate(function(value) {
		this.setParents(value);
	}, "Chunk.parents: Use Chunk.addParent/removeParent/setParents to modify parents.")
});

Object.defineProperty(Chunk.prototype, "blocks", {
	configurable: false,
	get: util.deprecate(function() {
		return this._blocks.getFromCache(getFrozenArray);
	}, "Chunk.blocks: Use Chunk.getBlocks() instead"),
	set: util.deprecate(function(value) {
		this.setBlocks(value);
	}, "Chunk.blocks: Use Chunk.addBlock/removeBlock/setBlocks to modify blocks.")
});

Object.defineProperty(Chunk.prototype, "entrypoints", {
	configurable: false,
	get: util.deprecate(function() {
		return this._entrypoints.getFromCache(getFrozenArray);
	}, "Chunk.entrypoints: Use Chunk.getEntrypoints() instead"),
	set: util.deprecate(function(value) {
		this.setEntrypoints(value);
	}, "Chunk.entrypoints: Use Chunk.addEntrypoint/setEntrypoints to modify entrypoints.")
});

module.exports = Chunk;<|MERGE_RESOLUTION|>--- conflicted
+++ resolved
@@ -535,8 +535,7 @@
 		return this.addMultiplierAndOverhead(integratedModulesSize, options);
 	}
 
-<<<<<<< HEAD
-	getChunkMaps(includeEntries, realHash) {
+	getChunkMaps(includeInitial, realHash) {
 		const chunkHashMap = Object.create(null);
 		const chunkNameMap = Object.create(null);
 
@@ -545,17 +544,7 @@
 
 		while(queue.length > 0) {
 			const chunk = queue.pop();
-			if(!chunk.hasRuntime() || includeEntries) {
-=======
-	getChunkMaps(includeInitial, realHash) {
-		const chunksProcessed = [];
-		const chunkHashMap = {};
-		const chunkNameMap = {};
-		(function addChunk(chunk) {
-			if(chunksProcessed.indexOf(chunk) >= 0) return;
-			chunksProcessed.push(chunk);
 			if(!chunk.isInitial() || includeInitial) {
->>>>>>> b545b519
 				chunkHashMap[chunk.id] = realHash ? chunk.hash : chunk.renderedHash;
 				if(chunk.name)
 					chunkNameMap[chunk.id] = chunk.name;
