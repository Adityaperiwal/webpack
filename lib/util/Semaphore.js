/*
	MIT License http://www.opensource.org/licenses/mit-license.php
	Author Tobias Koppers @sokra
*/
"use strict";

class Semaphore {
	/**
	 * Creates an instance of Semaphore.
	 *
	 * @param {number} available the amount available number of "tasks"
	 * in the Semaphore
	 */
	constructor(available) {
		this.available = available;
<<<<<<< HEAD
		/** @type {(() => void)[]} */
=======
		/** @type {(function(): void)[]} */
>>>>>>> da823fc5
		this.waiters = [];
		/** @private */
		this._continue = this._continue.bind(this);
	}

	/**
	 * @param {function(): void} callback function block to capture and run
	 * @returns {void}
	 */
	acquire(callback) {
		if (this.available > 0) {
			this.available--;
			callback();
		} else {
			this.waiters.push(callback);
		}
	}

	release() {
		this.available++;
		if (this.waiters.length > 0) {
			process.nextTick(this._continue);
		}
	}

	_continue() {
		if (this.available > 0) {
			if (this.waiters.length > 0) {
				this.available--;
				const callback = this.waiters.pop();
				callback();
			}
		}
	}
}

module.exports = Semaphore;<|MERGE_RESOLUTION|>--- conflicted
+++ resolved
@@ -13,11 +13,7 @@
 	 */
 	constructor(available) {
 		this.available = available;
-<<<<<<< HEAD
-		/** @type {(() => void)[]} */
-=======
 		/** @type {(function(): void)[]} */
->>>>>>> da823fc5
 		this.waiters = [];
 		/** @private */
 		this._continue = this._continue.bind(this);
