/*
	MIT License http://www.opensource.org/licenses/mit-license.php
	Author Tobias Koppers @sokra
*/
"use strict";

const AMDRequireItemDependency = require("./AMDRequireItemDependency");
const AMDRequireArrayDependency = require("./AMDRequireArrayDependency");
const AMDRequireContextDependency = require("./AMDRequireContextDependency");
const AMDRequireDependenciesBlock = require("./AMDRequireDependenciesBlock");
const UnsupportedDependency = require("./UnsupportedDependency");
const LocalModuleDependency = require("./LocalModuleDependency");
const ContextDependencyHelpers = require("./ContextDependencyHelpers");
const LocalModulesHelpers = require("./LocalModulesHelpers");
const ConstDependency = require("./ConstDependency");
const getFunctionExpression = require("./getFunctionExpression");
const UnsupportedFeatureWarning = require("../UnsupportedFeatureWarning");

class AMDRequireDependenciesBlockParserPlugin {
	constructor(options) {
		this.options = options;
	}

	processFunctionArgument(parser, expression) {
		let bindThis = true;
		const fnData = getFunctionExpression(expression);
		if(fnData) {
			parser.inScope(fnData.fn.params.filter((i) => {
				return ["require", "module", "exports"].indexOf(i.name) < 0;
			}), () => {
				if(fnData.fn.body.type === "BlockStatement")
					parser.walkStatement(fnData.fn.body);
				else
					parser.walkExpression(fnData.fn.body);
			});
			parser.walkExpressions(fnData.expressions);
			if(fnData.needThis === false) {
				bindThis = false;
			}
		} else {
			parser.walkExpression(expression);
		}
		return bindThis;
	}

	apply(parser) {
		const options = this.options;
		parser.plugin("call require", (expr) => {
			let param;
			let dep;
			let old;
			let result;

			old = parser.state.current;

			if(expr.arguments.length >= 1) {
				param = parser.evaluateExpression(expr.arguments[0]);
				dep = new AMDRequireDependenciesBlock(
					expr,
					param.range,
					(expr.arguments.length > 1) ? expr.arguments[1].range : null,
					(expr.arguments.length > 2) ? expr.arguments[2].range : null,
					parser.state.module,
					expr.loc
				);
				parser.state.current = dep;
			}

			if(expr.arguments.length === 1) {
				parser.inScope([], () => {
					result = parser.applyPluginsBailResult("call require:amd:array", expr, param);
				});
				parser.state.current = old;
				if(!result) return;
				parser.state.current.addBlock(dep);
				return true;
			}

			if(expr.arguments.length === 2 || expr.arguments.length === 3) {
				try {
					parser.inScope([], () => {
						result = parser.applyPluginsBailResult("call require:amd:array", expr, param);
					});
					if(!result) {
						dep = new UnsupportedDependency("unsupported", expr.range);
						old.addDependency(dep);
						if(parser.state.module)
							parser.state.module.errors.push(new UnsupportedFeatureWarning(parser.state.module, "Cannot statically analyse 'require(..., ...)' in line " + expr.loc.start.line));
						dep = null;
						return true;
					}
					dep.functionBindThis = this.processFunctionArgument(parser, expr.arguments[1]);
					if(expr.arguments.length === 3) {
						dep.errorCallbackBindThis = this.processFunctionArgument(parser, expr.arguments[2]);
					}
				} finally {
					parser.state.current = old;
					if(dep)
						parser.state.current.addBlock(dep);
				}
				return true;
			}
		});
		parser.plugin("call require:amd:array", (expr, param) => {
			if(param.isArray()) {
				param.items.forEach((param) => {
					const result = parser.applyPluginsBailResult("call require:amd:item", expr, param);
					if(result === undefined) {
						parser.applyPluginsBailResult("call require:amd:context", expr, param);
					}
				});
				return true;
			} else if(param.isConstArray()) {
				const deps = [];
				param.array.forEach((request) => {
					let dep, localModule;
					if(request === "require") {
						dep = "__webpack_require__";
					} else if(["exports", "module"].indexOf(request) >= 0) {
						dep = request;
					} else if(localModule = LocalModulesHelpers.getLocalModule(parser.state, request)) { // eslint-disable-line no-cond-assign
						dep = new LocalModuleDependency(localModule);
						dep.loc = expr.loc;
						parser.state.current.addDependency(dep);
					} else {
						dep = new AMDRequireItemDependency(request);
						dep.loc = expr.loc;
						dep.optional = !!parser.scope.inTry;
						parser.state.current.addDependency(dep);
					}
					deps.push(dep);
				});
				const dep = new AMDRequireArrayDependency(deps, param.range);
				dep.loc = expr.loc;
				dep.optional = !!parser.scope.inTry;
				parser.state.current.addDependency(dep);
				return true;
			}
		});
		parser.plugin("call require:amd:item", (expr, param) => {
			if(param.isConditional()) {
				param.options.forEach((param) => {
					const result = parser.applyPluginsBailResult("call require:amd:item", expr, param);
					if(result === undefined) {
						parser.applyPluginsBailResult("call require:amd:context", expr, param);
					}
				});
				return true;
			} else if(param.isString()) {
				let dep, localModule;
				if(param.string === "require") {
					dep = new ConstDependency("__webpack_require__", param.string);
				} else if(["exports", "module"].indexOf(param.string) >= 0) {
					dep = new ConstDependency(param.string, param.range);
				} else if(localModule = LocalModulesHelpers.getLocalModule(parser.state, param.string)) { // eslint-disable-line no-cond-assign
					dep = new LocalModuleDependency(localModule, param.range);
				} else {
					dep = new AMDRequireItemDependency(param.string, param.range);
				}
<<<<<<< HEAD
				dep.loc = expr.loc;
				dep.optional = !!parser.scope.inTry;
				parser.state.current.addDependency(dep);
				return true;
=======
			}, this);
			return true;
		} else if(param.isString()) {
			var dep, localModule;
			if(param.string === "require") {
				dep = new ConstDependency("__webpack_require__", param.range);
			} else if(param.string === "module") {
				dep = new ConstDependency(this.state.module.moduleArgument || "module", param.range);
			} else if(param.string === "exports") {
				dep = new ConstDependency(this.state.module.exportsArgument || "exports", param.range);
			} else if(localModule = LocalModulesHelpers.getLocalModule(this.state, param.string)) { // eslint-disable-line no-cond-assign
				dep = new LocalModuleDependency(localModule, param.range);
			} else {
				dep = new AMDRequireItemDependency(param.string, param.range);
>>>>>>> ec39460d
			}
		});
		parser.plugin("call require:amd:context", (expr, param) => {
			const dep = ContextDependencyHelpers.create(AMDRequireContextDependency, param.range, param, expr, options);
			if(!dep) return;
			dep.loc = expr.loc;
			dep.optional = !!parser.scope.inTry;
			parser.state.current.addDependency(dep);
			return true;
		});
	}
}
module.exports = AMDRequireDependenciesBlockParserPlugin;<|MERGE_RESOLUTION|>--- conflicted
+++ resolved
@@ -150,34 +150,19 @@
 				let dep, localModule;
 				if(param.string === "require") {
 					dep = new ConstDependency("__webpack_require__", param.string);
-				} else if(["exports", "module"].indexOf(param.string) >= 0) {
-					dep = new ConstDependency(param.string, param.range);
+				} else if(param.string === "module") {
+					dep = new ConstDependency(parser.state.module.moduleArgument || "module", param.range);
+				} else if(param.string === "exports") {
+					dep = new ConstDependency(parser.state.module.exportsArgument || "exports", param.range);
 				} else if(localModule = LocalModulesHelpers.getLocalModule(parser.state, param.string)) { // eslint-disable-line no-cond-assign
 					dep = new LocalModuleDependency(localModule, param.range);
 				} else {
 					dep = new AMDRequireItemDependency(param.string, param.range);
 				}
-<<<<<<< HEAD
 				dep.loc = expr.loc;
 				dep.optional = !!parser.scope.inTry;
 				parser.state.current.addDependency(dep);
 				return true;
-=======
-			}, this);
-			return true;
-		} else if(param.isString()) {
-			var dep, localModule;
-			if(param.string === "require") {
-				dep = new ConstDependency("__webpack_require__", param.range);
-			} else if(param.string === "module") {
-				dep = new ConstDependency(this.state.module.moduleArgument || "module", param.range);
-			} else if(param.string === "exports") {
-				dep = new ConstDependency(this.state.module.exportsArgument || "exports", param.range);
-			} else if(localModule = LocalModulesHelpers.getLocalModule(this.state, param.string)) { // eslint-disable-line no-cond-assign
-				dep = new LocalModuleDependency(localModule, param.range);
-			} else {
-				dep = new AMDRequireItemDependency(param.string, param.range);
->>>>>>> ec39460d
 			}
 		});
 		parser.plugin("call require:amd:context", (expr, param) => {
