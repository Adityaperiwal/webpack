--- conflicted
+++ resolved
@@ -176,32 +176,22 @@
 						asyncChunkLoading: true
 					}).apply(compiler);
 					break;
-<<<<<<< HEAD
-				}
-				case "electron-renderer": {
-					const JsonpTemplatePlugin = require("./web/JsonpTemplatePlugin");
+				}
+				case "electron-renderer":
+				case "electron-preload": {
 					const FetchCompileWasmPlugin = require("./web/FetchCompileWasmPlugin");
 					const NodeTargetPlugin = require("./node/NodeTargetPlugin");
 					const ExternalsPlugin = require("./ExternalsPlugin");
-					new JsonpTemplatePlugin().apply(compiler);
-					new FetchCompileWasmPlugin({
-=======
-				case "electron-renderer":
-				case "electron-preload":
-					FetchCompileWasmTemplatePlugin = require("./web/FetchCompileWasmTemplatePlugin");
-					NodeTargetPlugin = require("./node/NodeTargetPlugin");
-					ExternalsPlugin = require("./ExternalsPlugin");
 					if (options.target === "electron-renderer") {
-						JsonpTemplatePlugin = require("./web/JsonpTemplatePlugin");
+						const JsonpTemplatePlugin = require("./web/JsonpTemplatePlugin");
 						new JsonpTemplatePlugin().apply(compiler);
 					} else if (options.target === "electron-preload") {
-						NodeTemplatePlugin = require("./node/NodeTemplatePlugin");
+						const NodeTemplatePlugin = require("./node/NodeTemplatePlugin");
 						new NodeTemplatePlugin({
 							asyncChunkLoading: true
 						}).apply(compiler);
 					}
-					new FetchCompileWasmTemplatePlugin({
->>>>>>> d45bec35
+					new FetchCompileWasmPlugin({
 						mangleImports: options.optimization.mangleWasmImports
 					}).apply(compiler);
 					new FunctionModulePlugin().apply(compiler);
